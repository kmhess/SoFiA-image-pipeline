import os


# Note, although this has been generalized, it seems to work best with png's!
<<<<<<< HEAD

def combine_images(source, src_basename, imgck, suffix='png'):
    """_summary_

    :param source: source for which to combine images
    :type source: Astropy source object?
    :param src_basename: basename for the source image files
    :type src_basename: str
    :param suffix: filetype, defaults to 'png'
    :type suffix: str, optional
    """
=======
def combine_images(source, src_basename, suffix='png', surveys='DSS2 Blue'):
>>>>>>> 7e131aa3

    # Specify the command to use imagemagick's convert (karma has a convert which may conflict)
    # convert_im = "/usr/local/Cellar/imagemagick/7.1.0-13/bin/convert"
    convert_im = "convert"

    # Configure expected file name:
    infile = src_basename.replace('cubelets', 'figures') + '_{}_'.format(source['id'])

    # Use terminal commands to assemble figures with imagemagick: https://imagemagick.org/index.php
    print("\n\tAssembling figures with imagemagck for source {}: {}.".format(source['id'], source['name']))
    new_file = "{}combo.{}".format(infile, suffix)
<<<<<<< HEAD
    os.system("{0} {1}mom0dss2blue.{2} {1}mom0hi.{2} {1}snr.{2} {1}mom1.{2}"
              " +append temp.{2}".format(imgck, infile, suffix))
    os.system("{0} {1}spec.{2} -resize 125% temp2.{2}".format(imgck, infile, suffix))
    os.system("{0} {1}specfull.{2} -resize 125% temp3.{2}".format(imgck, infile, suffix))
    os.system("{0} temp2.{2} temp3.{2} {1}pv.{2} +append temp4.{2}".format(imgck, infile, suffix))
    os.system("{0} temp.{2} temp4.{2} -append {1}".format(imgck, new_file, suffix))
=======
    os.system("{0} {1}mom0{3}.{2} {1}mom0hi.{2} {1}snr.{2} {1}mom1.{2}"
              " +append temp.{2}".format(convert_im, infile, suffix, surveys[0].replace(" ", "").lower()))
    os.system("{0} {1}spec.{2} -resize 125% temp2.{2}".format(convert_im, infile, suffix))
    os.system("{0} {1}specfull.{2} -resize 125% temp3.{2}".format(convert_im, infile, suffix))
    os.system("{0} temp2.{2} temp3.{2} {1}pv.{2} +append temp4.{2}".format(convert_im, infile, suffix))
    os.system("{0} temp.{2} temp4.{2} -append {1}".format(convert_im, new_file, suffix))
>>>>>>> 7e131aa3
    os.system('rm -rf temp*.{}'.format(suffix))

    return<|MERGE_RESOLUTION|>--- conflicted
+++ resolved
@@ -2,9 +2,8 @@
 
 
 # Note, although this has been generalized, it seems to work best with png's!
-<<<<<<< HEAD
 
-def combine_images(source, src_basename, imgck, suffix='png'):
+def combine_images(source, src_basename, imgck, suffix='png', surveys='DSS2 Blue'):
     """_summary_
 
     :param source: source for which to combine images
@@ -14,9 +13,6 @@
     :param suffix: filetype, defaults to 'png'
     :type suffix: str, optional
     """
-=======
-def combine_images(source, src_basename, suffix='png', surveys='DSS2 Blue'):
->>>>>>> 7e131aa3
 
     # Specify the command to use imagemagick's convert (karma has a convert which may conflict)
     # convert_im = "/usr/local/Cellar/imagemagick/7.1.0-13/bin/convert"
@@ -28,21 +24,12 @@
     # Use terminal commands to assemble figures with imagemagick: https://imagemagick.org/index.php
     print("\n\tAssembling figures with imagemagck for source {}: {}.".format(source['id'], source['name']))
     new_file = "{}combo.{}".format(infile, suffix)
-<<<<<<< HEAD
-    os.system("{0} {1}mom0dss2blue.{2} {1}mom0hi.{2} {1}snr.{2} {1}mom1.{2}"
-              " +append temp.{2}".format(imgck, infile, suffix))
+    os.system("{0} {1}mom0{3}.{2} {1}mom0hi.{2} {1}snr.{2} {1}mom1.{2}"
+              " +append temp.{2}".format(imgck, infile, suffix, surveys[0].replace(" ", "").lower()))
     os.system("{0} {1}spec.{2} -resize 125% temp2.{2}".format(imgck, infile, suffix))
     os.system("{0} {1}specfull.{2} -resize 125% temp3.{2}".format(imgck, infile, suffix))
     os.system("{0} temp2.{2} temp3.{2} {1}pv.{2} +append temp4.{2}".format(imgck, infile, suffix))
     os.system("{0} temp.{2} temp4.{2} -append {1}".format(imgck, new_file, suffix))
-=======
-    os.system("{0} {1}mom0{3}.{2} {1}mom0hi.{2} {1}snr.{2} {1}mom1.{2}"
-              " +append temp.{2}".format(convert_im, infile, suffix, surveys[0].replace(" ", "").lower()))
-    os.system("{0} {1}spec.{2} -resize 125% temp2.{2}".format(convert_im, infile, suffix))
-    os.system("{0} {1}specfull.{2} -resize 125% temp3.{2}".format(convert_im, infile, suffix))
-    os.system("{0} temp2.{2} temp3.{2} {1}pv.{2} +append temp4.{2}".format(convert_im, infile, suffix))
-    os.system("{0} temp.{2} temp4.{2} -append {1}".format(convert_im, new_file, suffix))
->>>>>>> 7e131aa3
     os.system('rm -rf temp*.{}'.format(suffix))
 
     return