import os

from astropy.nddata import Cutout2D
from astropy import constants as const
from astropy.coordinates import SkyCoord
from astropy.io import fits
from astropy import units as u
import astropy.wcs
from astropy.wcs import WCS
from matplotlib import colors
from matplotlib.patches import Ellipse
import matplotlib.pyplot as plt
from matplotlib.colors import PowerNorm
import numpy as np
from reproject import reproject_interp
from urllib.error import HTTPError

from modules.functions import get_info
from modules.functions import chan2freq, chan2vel, sbr2nhi
from modules.functions import create_pv
from modules.get_ancillary import *
from modules.get_hst_cosmos import get_hst_cosmos

HI_restfreq = 1420405751.77 * u.Hz
optical_HI = u.doppler_optical(HI_restfreq)


###################################################################

# Overlay HI contours on user image

<<<<<<< HEAD
def make_mom0_usr(source, src_basename, cube_params, patch, opt, base_contour, swapx, perc, suffix='png'):

=======
def make_overlay_usr(source, src_basename, cube_params, patch, opt, base_contour, swapx, perc, suffix='png'):
>>>>>>> 863490e6
    outfile = src_basename.replace('cubelets', 'figures') + '_{}_mom0_{}.{}'.format(source['id'], 'usr', suffix)

    if not os.path.isfile(outfile):
        try:
            print("\tMaking {} overlaid with HI contours.".format('usr'))
            hdulist_hi = fits.open(src_basename + '_{}_mom0.fits'.format(str(source['id'])))
        except FileNotFoundError:
            print("\tNo mom0 fits file. Perhaps you ran SoFiA without generating moments?")
            return
        
        nhi, nhi_label, nhi_labels = sbr2nhi(base_contour, hdulist_hi[0].header['bunit'], cube_params['bmaj'].value,
                                             cube_params['bmin'].value)
        fig = plt.figure(figsize=(8, 8))
        ax1 = fig.add_subplot(111, projection=opt.wcs)
        ax1.imshow(opt.data, origin='lower', cmap='viridis', vmin=np.percentile(opt.data, perc[0]),
                   vmax=np.percentile(opt.data, perc[1]))
        ax1.contour(hdulist_hi[0].data, cmap='Oranges', linewidths=1, levels=base_contour * 2 ** np.arange(10),
                    transform=ax1.get_transform(WCS(hdulist_hi[0].header)))
        ax1.scatter(source['ra'], source['dec'], marker='x', c='black', linewidth=0.75,
                    transform=ax1.get_transform('fk5'))
        ax1.set_title(source['name'], fontsize=20)
        ax1.tick_params(axis='both', which='major', labelsize=18)
        ax1.coords['ra'].set_axislabel('RA (ICRS)', fontsize=20)
        ax1.coords['dec'].set_axislabel('Dec (ICRS)', fontsize=20)
        ax1.text(0.5, 0.05, nhi_labels, ha='center', va='center', transform=ax1.transAxes,
                 color='white', fontsize=18)
        ax1.add_patch(Ellipse((0.92, 0.9), height=patch['height'], width=patch['width'], angle=cube_params['bpa'],
                              transform=ax1.transAxes, edgecolor='white', linewidth=1))
        if swapx:
            ax1.set_xlim(ax1.get_xlim()[::-1])
        fig.savefig(outfile, bbox_inches='tight')
        hdulist_hi.close()
    else:
        print('\t{} already exists. Will not overwrite.'.format(outfile))

    return


# Overlay HI contours on another image

def make_overlay(source, src_basename, cube_params, patch, opt, base_contour, suffix='png', survey='DSS2 Blue'):
    """Overlay HI contours on top of an optical image

    :param source: source object
    :type source: Astropy data object?
    :param src_basename: basename for the source for data files
    :type src_basename: str
    :param cube_params: parameters of the data cube
    :type cube_params: dict
    :param patch: observing patch parameters
    :type patch: dict
    :param opt: optical data
    :type opt: dict
    :param base_contour: base contour
    :type base_contour: float
    :param suffix: file type, defaults to 'png'
    :type suffix: str, optional
    :param survey: survey from which to use data, defaults to 'DSS2 Blue'
    :type survey: str, optional
    """
    survey_nospace = survey.replace(" ", "").lower()
    outfile = src_basename.replace('cubelets', 'figures') + '_{}_mom0_{}.{}'.format(source['id'], survey_nospace, suffix)

    if not os.path.isfile(outfile):
        try:
            print("\tMaking {} overlaid with HI contours.".format(survey))
            hdulist_hi = fits.open(src_basename + '_{}_mom0.fits'.format(str(source['id'])))
        except FileNotFoundError:
            print("\tNo mom0 fits file. Perhaps you ran SoFiA without generating moments?")
            return

        nhi, nhi_label, nhi_labels = sbr2nhi(base_contour, hdulist_hi[0].header['bunit'], cube_params['bmaj'].value,
                                             cube_params['bmin'].value)
        fig = plt.figure(figsize=(8, 8))
        ax1 = fig.add_subplot(111, projection=WCS(opt[0].header))
        if survey == 'hst':
            # ax1.imshow(opt[0].data, origin='lower', cmap='twilight', norm=LogNorm(vmax=5))
            # ax1.imshow(opt[0].data, origin='lower', cmap='Greys', norm=LogNorm(vmin=-0.003, vmax=30))
            ax1.imshow(opt[0].data, origin='lower', cmap='Greys',
                       norm=PowerNorm(gamma=0.25, vmin=np.percentile(opt[0].data, 20),
                                      vmax=np.percentile(opt[0].data, 99.5)))
        else:
            ax1.imshow(opt[0].data, cmap='viridis', vmin=np.percentile(opt[0].data, 10),
                       vmax=np.percentile(opt[0].data, 99.8), origin='lower')
        ax1.contour(hdulist_hi[0].data, cmap='Oranges', linewidths=1, levels=base_contour * 2 ** np.arange(10),
                    transform=ax1.get_transform(WCS(hdulist_hi[0].header)))
        ax1.scatter(source['ra'], source['dec'], marker='x', c='black', linewidth=0.75,
                    transform=ax1.get_transform('fk5'))
        ax1.set_title(source['name'], fontsize=20)
        ax1.tick_params(axis='both', which='major', labelsize=18)
        ax1.coords['ra'].set_axislabel('RA (ICRS)', fontsize=20)
        ax1.coords['dec'].set_axislabel('Dec (ICRS)', fontsize=20)
        ax1.text(0.5, 0.05, nhi_labels, ha='center', va='center', transform=ax1.transAxes,
                 color='white', fontsize=18)
        ax1.add_patch(Ellipse((0.92, 0.9), height=patch['height'], width=patch['width'], angle=cube_params['bpa'],
                              transform=ax1.transAxes, edgecolor='white', linewidth=1))

        fig.savefig(outfile, bbox_inches='tight')

        hdulist_hi.close()

    else:
        print('\t{} already exists. Will not overwrite.'.format(outfile))

    return


# Make HI grey scale image
def make_mom0(source, src_basename, cube_params, patch, opt_head, base_contour, suffix='png'):

    outfile = src_basename.replace('cubelets', 'figures') + '_{}_mom0.{}'.format(source['id'], suffix)

    if not os.path.isfile(outfile):
        try:
            print("\tMaking HI grey scale map.")
            hdulist_hi = fits.open(src_basename + '_{}_mom0.fits'.format(str(source['id'])))
        except FileNotFoundError:
            print("\tNo mom0 fits file. Perhaps you ran SoFiA without generating moments?")
            return

        hi_reprojected, footprint = reproject_interp(hdulist_hi, opt_head)

        nhi, nhi_label, nhi_labels = sbr2nhi(base_contour, hdulist_hi[0].header['bunit'], cube_params['bmaj'].value,
                                             cube_params['bmin'].value)
        fig = plt.figure(figsize=(8, 8))
        ax1 = fig.add_subplot(111, projection=WCS(opt_head))
        im = ax1.imshow(hi_reprojected, cmap='gray_r', origin='lower')
        ax1.set(facecolor="white")  # Doesn't work with the color im
        ax1.contour(hi_reprojected, cmap='Oranges_r', linewidths=1.2, levels=base_contour * 2 ** np.arange(10))
        ax1.scatter(source['ra'], source['dec'], marker='x', c='white', linewidth=0.75,
                    transform=ax1.get_transform('fk5'))
        ax1.set_title(source['name'], fontsize=20)
        ax1.tick_params(axis='both', which='major', labelsize=18)
        ax1.coords['ra'].set_axislabel('RA (ICRS)', fontsize=20)
        ax1.coords['dec'].set_axislabel('Dec (ICRS)', fontsize=20)
        ax1.text(0.5, 0.05, nhi_labels, ha='center', va='center', transform=ax1.transAxes, fontsize=18)
        ax1.add_patch(Ellipse((0.92, 0.9), height=patch['height'], width=patch['width'], angle=cube_params['bpa'],
                              transform=ax1.transAxes, facecolor='darkorange', edgecolor='black', linewidth=1))
        cb_ax = fig.add_axes([0.91, 0.11, 0.02, 0.76])
        cbar = fig.colorbar(im, cax=cb_ax)
        cbar.set_label("HI Intensity [{}]".format(hdulist_hi[0].header['bunit']), fontsize=18)

        fig.savefig(outfile, bbox_inches='tight')

        hdulist_hi.close()

    else:
        print('\t{} already exists. Will not overwrite.'.format(outfile))

    return


# Make HI significance image
def make_snr(source, src_basename, cube_params, patch, opt_head, base_contour, suffix='png'):

    outfile = src_basename.replace('cubelets', 'figures') + '_{}_snr.{}'.format(source['id'], suffix)

    if not os.path.isfile(outfile):
        try:
            print("\tMaking pixel SNR map.")
            hdulist_snr = fits.open(src_basename + '_{}_snr.fits'.format(str(source['id'])))
        except FileNotFoundError:
            print("\tNo SNR fits file. Perhaps you ran SoFiA without generating moments?")
            return

        hdulist_hi = fits.open(src_basename + '_{}_mom0.fits'.format(str(source['id'])))
        snr_reprojected, footprint = reproject_interp(hdulist_snr, opt_head)
        hi_reprojected, footprint = reproject_interp(hdulist_hi, opt_head)

        nhi, nhi_label, nhi_labels = sbr2nhi(base_contour, hdulist_hi[0].header['bunit'], cube_params['bmaj'].value,
                                             cube_params['bmin'].value)
        wa_cmap = colors.ListedColormap(['w', 'royalblue', 'limegreen', 'yellow', 'orange', 'r'])
        boundaries = [0, 1, 2, 3, 4, 5, 6]
        norm = colors.BoundaryNorm(boundaries, wa_cmap.N, clip=True)
        fig = plt.figure(figsize=(8, 8))
        ax1 = fig.add_subplot(111, projection=WCS(opt_head))
        ax1.set(facecolor="white")  # Doesn't work with the color im
        im = ax1.imshow(snr_reprojected, cmap=wa_cmap, origin='lower', norm=norm)
        ax1.contour(hi_reprojected, linewidths=2, levels=[base_contour, ], colors=['k', ])
        ax1.scatter(source['ra'], source['dec'], marker='x', c='black', linewidth=0.75,
                    transform=ax1.get_transform('fk5'))
        ax1.set_title(source['name'], fontsize=20)
        ax1.tick_params(axis='both', which='major', labelsize=18)
        ax1.coords['ra'].set_axislabel('RA (ICRS)', fontsize=20)
        ax1.coords['dec'].set_axislabel('Dec (ICRS)', fontsize=20)
        ax1.text(0.5, 0.05, nhi_label, ha='center', va='center',
                 transform=ax1.transAxes, fontsize=18)
        ax1.add_patch(Ellipse((0.92, 0.9), height=patch['height'], width=patch['width'], angle=cube_params['bpa'],
                              transform=ax1.transAxes, facecolor='gold', edgecolor='indigo', linewidth=1))
        cb_ax = fig.add_axes([0.91, 0.11, 0.02, 0.76])
        cbar = fig.colorbar(im, cax=cb_ax)
        cbar.set_label("Pixel SNR", fontsize=18)
        fig.savefig(outfile, bbox_inches='tight')
        hdulist_hi.close()

    else:
        print('\t{} already exists. Will not overwrite.'.format(outfile))

    return


# Make velocity map for object
def make_mom1(source, src_basename, cube_params, patch, opt_head, HIlowest, opt_view=6*u.arcmin, suffix='png', sofia=2):

    outfile = src_basename.replace('cubelets', 'figures') + '_{}_mom1.{}'.format(source['id'], suffix)

    if not os.path.isfile(outfile):

        try:
            print("\tMaking velocity map.")
            mom1 = fits.open(src_basename + '_{}_mom1.fits'.format(source['id']))
        except FileNotFoundError:
            print("\tNo mom1 fits file. Perhaps you ran SoFiA without generating moments?")
            return

        # Do some preparatory work depending on the units of the spectral axis on the input cube.
        convention = 'Optical'
        if 'freq' in source.colnames:
            # Convert moment map from Hz into units of km/s
            mom1[0].data = (mom1[0].data * u.Hz).to(u.km / u.s, equivalencies=optical_HI).value
            # Calculate spectral quantities for plotting
            v_sys = (source['freq'] * u.Hz).to(u.km/u.s, equivalencies=optical_HI).value
            # Currently SoFiA-2 puts out frequency w20/w50 in Hz units (good)
            w50 = (const.c * source['w50'] * u.Hz / (source['freq'] * u.Hz)).to(u.km/u.s,
                                                                                equivalencies=optical_HI).value
            w20 = (const.c * source['w20'] * u.Hz / (source['freq'] * u.Hz)).to(u.km/u.s,
                                                                                equivalencies=optical_HI).value
            if sofia == 2:
                freqmin = chan2freq(source['z_min'], src_basename + '_{}_cube.fits'.format(source['id']))
                freqmax = chan2freq(source['z_max'], src_basename + '_{}_cube.fits'.format(source['id']))
            elif sofia == 1:
                freqmin = chan2freq(source['z_min'], src_basename + '_{}.fits'.format(source['id']))
                freqmax = chan2freq(source['z_max'], src_basename + '_{}.fits'.format(source['id']))
            velmax = freqmin.to(u.km / u.s, equivalencies=optical_HI).value
            velmin = freqmax.to(u.km / u.s, equivalencies=optical_HI).value
        else:
            # Convert moment map from m/s into units of km/s.
            mom1[0].data = (mom1[0].data * u.m / u.s).to(u.km / u.s).value
            # Calculate spectral quantities for plotting
            v_sys = (source['v_col'] * u.m / u.s).to(u.km / u.s).value
            # SoFiA-2 puts out velocity w20/w50 in pixel units. https://github.com/SoFiA-Admin/SoFiA-2/issues/63
            w50 = (source['w50'] * u.m / u.s).to(u.km / u.s).value
            w20 = (source['w20'] * u.m / u.s).to(u.km / u.s).value
            velmin = chan2vel(source['z_min'], src_basename +
                              '_{}_cube.fits'.format(source['id'])).to(u.km / u.s).value
            velmax = chan2vel(source['z_max'], src_basename +
                              '_{}_cube.fits'.format(source['id'])).to(u.km / u.s).value
            if cube_params['spec_axis'] == 'VRAD':
                convention = 'Radio'

        mom1_reprojected, footprint = reproject_interp(mom1, opt_head)

        # Only plot values above the lowest calculated HI value:
        hdulist_hi = fits.open(src_basename + '_{}_mom0.fits'.format(str(source['id'])))
        hi_reprojected, footprint = reproject_interp(hdulist_hi, opt_head)

        mom1_reprojected[hi_reprojected < HIlowest] = np.nan

        hi_pos = SkyCoord(source['ra'], source['dec'], unit='deg')
        kinpa = source['kin_pa'] * u.deg

        fig = plt.figure(figsize=(8, 8))
        ax1 = fig.add_subplot(111, projection=WCS(opt_head))
        im = ax1.imshow(mom1_reprojected, cmap='RdBu_r', origin='lower')
        vel_maxhalf = np.max([np.abs(velmax-v_sys), np.abs(v_sys-velmin)])
        for vunit in [5, 10, 20, 25, 30, 40, 50, 60, 75, 100, 125, 150]:
            n_contours = vel_maxhalf // vunit
            if n_contours <= 4:
                break
        levels = [v_sys-3*vunit, v_sys-2*vunit, v_sys-1*vunit, v_sys, v_sys+1*vunit, v_sys+2*vunit, v_sys+3*vunit]
        clevels = ['white', 'lightgray', 'dimgrey', 'black', 'dimgrey', 'lightgray', 'white']
        cf = ax1.contour(mom1_reprojected, colors=clevels, levels=levels, linewidths=0.6)
        v_sys_label = "$v_{{sys}}$ = {}  $W_{{50}}$ = {}  $W_{{20}}$ = {}".format(int(v_sys), int(w50), int(w20))
        # Plot HI center of galaxy
        ax1.scatter(source['ra'], source['dec'], marker='x', c='black', linewidth=0.75,
                    transform=ax1.get_transform('icrs'))
        ax1.annotate("", xy=((hi_pos.ra + 0.45 * opt_view[0] * np.sin(kinpa) / np.cos(hi_pos.dec)).deg,
                             (hi_pos.dec + 0.45 * opt_view[0] * np.cos(kinpa)).deg), xycoords=ax1.get_transform('icrs'),
                     xytext=((hi_pos.ra - 0.45 * opt_view[0] * np.sin(kinpa) / np.cos(hi_pos.dec)).deg,
                             (hi_pos.dec - 0.45 * opt_view[0] * np.cos(kinpa)).deg), textcoords=ax1.get_transform('icrs'),
                     arrowprops=dict(arrowstyle="->,head_length=0.8,head_width=0.4", connectionstyle="arc3",
                                     linestyle='--'))
        ax1.set_title(source['name'], fontsize=20)
        ax1.tick_params(axis='both', which='major', labelsize=18)
        ax1.coords['ra'].set_axislabel('RA (ICRS)', fontsize=20)
        ax1.coords['dec'].set_axislabel('Dec (ICRS)', fontsize=20)
        ax1.text(0.5, 0.05, v_sys_label, ha='center', va='center', transform=ax1.transAxes,
                 color='black', fontsize=18)
        ax1.text(0.95, 0.5, "$\Delta v_{{contours}}$ = {} km/s".format(int(vunit)), ha='center', va='center',
                 transform=ax1.transAxes, color='black', fontsize=18, rotation=90)
        ax1.add_patch(Ellipse((0.92, 0.9), height=patch['height'], width=patch['width'], angle=cube_params['bpa'],
                              transform=ax1.transAxes, edgecolor='darkred', linewidth=1))
        cb_ax = fig.add_axes([0.91, 0.11, 0.02, 0.76])
        cbar = fig.colorbar(im, cax=cb_ax)
        cbar.add_lines(cf)
        cbar.set_label("{} {} Velocity [km/s]".format(cube_params['spec_sys'].capitalize(), convention), fontsize=18)

        fig.savefig(outfile, bbox_inches='tight')

        mom1.close()

    else:
        print('\t{} already exists. Will not overwrite.'.format(outfile))

    return


# Overlay HI contours on false color optical image
def make_color_im(source, src_basename, cube_params, patch, color_im, opt_head, base_contour, suffix='png',
                  survey='panstarrs'):

    outfile = src_basename.replace('cubelets', 'figures') + '_{}_mom0_{}.{}'.format(source['id'], survey, suffix)

    if survey == 'panstarrs': survey = 'PanSTARRS'
    elif survey == 'decals': survey = 'DECaLS'

    if not os.path.isfile(outfile):
        print("\tMaking {} image overlaid with HI contours.".format(survey))
        hdulist_hi = fits.open(src_basename + '_{}_mom0.fits'.format(str(source['id'])))
        hi_reprojected, footprint = reproject_interp(hdulist_hi, opt_head)

        nhi, nhi_label, nhi_labels = sbr2nhi(base_contour, hdulist_hi[0].header['bunit'], cube_params['bmaj'].value,
                                             cube_params['bmin'].value)
        fig = plt.figure(figsize=(8, 8))
        ax1 = fig.add_subplot(111, projection=WCS(opt_head))
        # ax1.set_facecolor("darkgray")   # Doesn't work with the color im
        ax1.imshow(color_im, origin='lower')
        ax1.contour(hi_reprojected, cmap='Oranges', linewidths=1, levels=base_contour * 2 ** np.arange(10))
        ax1.scatter(source['ra'], source['dec'], marker='x', c='white', linewidth=0.75,
                    transform=ax1.get_transform('fk5'))
        ax1.set_title(source['name'], fontsize=20)
        ax1.tick_params(axis='both', which='major', labelsize=18)
        ax1.coords['ra'].set_axislabel('RA (ICRS)', fontsize=20)
        ax1.coords['dec'].set_axislabel('Dec (ICRS)', fontsize=20)
        ax1.text(0.5, 0.05, nhi_labels, ha='center', va='center', transform=ax1.transAxes,
                 color='white', fontsize=18)
        ax1.add_patch(Ellipse((0.92, 0.9), height=patch['height'], width=patch['width'], angle=cube_params['bpa'],
                              transform=ax1.transAxes, edgecolor='lightgray', linewidth=1))
        fig.savefig(outfile, bbox_inches='tight')
    else:
        print('\t{} already exists. Will not overwrite.'.format(outfile))

    return


# Make pv plot for object
def make_pv(source, src_basename, cube_params, opt_view=6*u.arcmin, suffix='png'):

    outfile = src_basename.replace('cubelets', 'figures') + '_{}_pv.{}'.format(source['id'], suffix)

    if not os.path.isfile(outfile):
        try:
            print("\tMaking pv slice.")
            pv = fits.open(src_basename + '_{}_pv.fits'.format(str(source['id'])))
        except FileNotFoundError:
            print("\tNo pv fits file. Perhaps you ran source finding with an old version of SoFiA-2?")
            return

        # For plotting mask, reproject needs to know unit explicitly, whereas WCS assumes it is degs
        pv[0].header['CUNIT1'] = 'deg'

        wcs_pv = WCS(pv[0].header, fix=True, translate_units='shd')
        ang1, freq1 = wcs_pv.wcs_pix2world(0, 0, 0)
        ang2, freq2 = wcs_pv.wcs_pix2world(pv[0].header['NAXIS1'] - 1, pv[0].header['NAXIS2'] - 1, 0)
        pv_rms = np.nanstd(pv[0].data)

        fig = plt.figure(figsize=(8, 8))
        ax1 = fig.add_subplot(111, projection=WCS(pv[0].header, fix=True, translate_units='shd'))
        ax1.imshow(pv[0].data, cmap='gray', aspect='auto')
        # if np.all (np.isnan (pv[0].data)): continue
        ax1.contour(pv[0].data, colors='black', levels=[-2 * pv_rms, 2 * pv_rms, 4 * pv_rms])
        ax1.autoscale(False)
        if os.path.isfile(src_basename + '_{}_mask.fits'.format(str(source['id']))):
            print("\tReading in mask cubelet.")
            mask_pv = create_pv(source, src_basename + '_{}_mask.fits'.format(str(source['id'])), opt_view=opt_view[0])
            # Extract_pv has a header bug, reset the reference pixel:
            mask_pv.header['CRPIX1'] = mask_pv.header['NAXIS1'] / 2 + 1
            ax1.contour(mask_pv.data, colors='red', levels=[0.01], transform=ax1.get_transform(WCS(mask_pv.header)))
        else:
            print("\tNo mask cubelet.  Will continue without plotting mask boundaries on pv plot.")
        ax1.plot([0.0, 0.0], [freq1, freq2], c='orange', linestyle='--', linewidth=0.75,
                 transform=ax1.get_transform('world'))
        ax1.set_title(source['name'], fontsize=16)
        ax1.tick_params(axis='both', which='major', labelsize=18)
        ax1.set_xlabel('Angular Offset [deg]', fontsize=16)
        ax1.text(0.5, 0.05, 'Kinematic PA = {:5.1f} deg'.format(source['kin_pa']), ha='center', va='center',
                 transform=ax1.transAxes, color='orange', fontsize=18)
        ax1.coords[1].set_ticks_position('l')

        convention = 'Optical'
        if 'freq' in source.colnames:
            freq_sys = source['freq']
            ax1.plot([ang1, ang2], [freq_sys, freq_sys], c='orange', linestyle='--',
                     linewidth=0.75, transform=ax1.get_transform('world'))
            ax1.set_ylabel('Frequency [MHz]', fontsize=16)
            ax1.coords[1].set_format_unit(u.MHz)
            # freq_yticks = ax1.get_yticks()  # freq auto yticks from matplotlib
            ax2 = ax1.twinx()
            vel1 = const.c.to(u.km / u.s).value * (HI_restfreq.value / freq1 - 1)
            vel2 = const.c.to(u.km / u.s).value * (HI_restfreq.value / freq2 - 1)
            ax2.set_ylim(vel1, vel2)
            ax2.set_ylabel('{} {} velocity [km/s]'.format(cube_params['spec_sys'].capitalize(), convention))
        else:
            if cube_params['spec_axis'] == 'VRAD':
                convention = 'Radio'
            vel_sys = source['v_col']
            ax1.plot([ang1, ang2], [vel_sys, vel_sys], c='orange', linestyle='--',
                     linewidth=0.75, transform=ax1.get_transform('world'))
            ax1.coords[1].set_format_unit(u.km / u.s)
            ax1.set_ylabel('{} {} velocity [km/s]'.format(cube_params['spec_sys'].capitalize(), convention,
                                                          fontsize=18))

        if pv[0].header['cdelt2'] < 0:
            ax1.set_ylim(ax1.get_ylim()[::-1])
            ax1.set_xlim(ax1.get_xlim()[::-1])
        fig.savefig(outfile, bbox_inches='tight')
        pv.close()

    else:
        print('\t{} already exists. Will not overwrite.'.format(outfile))

    return


def main(source, src_basename, opt_view=6*u.arcmin, suffix='png', sofia=2, beam=None, surveys=None, snr_range=[2, 3],
         user_image=None, user_range=[10., 99.]):

    print("\tStart making spatial images.")

    # Get beam information from the source cubelet
    if sofia == 2:
        try:
            cube_params = get_info(src_basename + '_{}_cube.fits'.format(source['id']), beam)
        except FileNotFoundError:
            # Exits, but need to see if one can proceed without this...say with only mom0.fits as min requirement?
            print("\tERROR: No cubelet to match source {}.\n".format(source['id']))
            exit()
    elif sofia == 1:
        cube_params = get_info(src_basename + '_{}.fits'.format(source['id']), beam)

    opt_head = None

    # Calculate base contour
    try:
        with fits.open(src_basename + '_{}_snr.fits'.format(str(source['id']))) as hdulist_snr, \
                fits.open(src_basename + '_{}_mom0.fits'.format(str(source['id']))) as hdulist_hi:
            HIlowest = np.median(hdulist_hi[0].data[(hdulist_snr[0].data > snr_range[0]) *
                                                    (hdulist_snr[0].data < snr_range[1])])
        print("\tThe first HI contour defined at SNR = {0} has level = {1:.3e} (mom0 data units).".format(snr_range,
                                                                                                          HIlowest))
    except FileNotFoundError:
        print("\tNo SNR and/or mom0 fits file. Perhaps you ran SoFiA without generating moments?")
        return

    # Get the position of the source to retrieve an survey image
    hi_pos = SkyCoord(ra=source['ra'], dec=source['dec'], unit='deg',
                      equinox=cube_params['equinox'], frame=cube_params['frame'])

    # SkyView (and maybe other queries??) won't retrieve non-ICRS or non-J2000 coordinates every time,
    # so let's transform everything to ICRS ....Need to keep an eye on this (may have been a server issue).
    hi_pos_icrs = hi_pos.transform_to('icrs')

    # Calculate the size of the survey image for the moment maps
    Xc = source['x']
    Yc = source['y']
    Xmin = source['x_min']
    Ymin = source['y_min']
    Xmax = source['x_max']
    Ymax = source['y_max']
    Xsize = np.array([((Xmax - Xc) * cube_params['cellsize']).to(u.arcmin).value,
                      ((Xc - Xmin) * cube_params['cellsize']).to(u.arcmin).value])
    Ysize = np.array([((Ymax - Yc) * cube_params['cellsize']).to(u.arcmin).value,
                      ((Yc - Ymin) * cube_params['cellsize']).to(u.arcmin).value])
    if np.any(Xsize > opt_view.value / 2) | np.any(Ysize > opt_view.value / 2):
        opt_view = np.max([Xsize, Ysize]) * 2 * 1.05
        print("\tImage size bigger than default. Now {:.2f} arcmin".format(opt_view))
        opt_view = np.array([opt_view,]) * u.arcmin

    # Temporarily replace with ICRS ra/dec for plotting purposes in the rest (won't change catalog file.):
    source['ra'] = hi_pos_icrs.ra.deg
    source['dec'] = hi_pos_icrs.dec.deg

    # Calculate the size of the beam (plotted as a fraction of the image size)
    patch_height = (cube_params['bmaj'] / opt_view).decompose()
    patch_width = (cube_params['bmin'] / opt_view).decompose()
    patch = {'width': patch_width, 'height': patch_height}

    # Extract cutout from user image
    # !!! Actually we do not need to read the entire image every single time. We want to read it just once.
    # I leave this for later.
    if user_image:
        print("\tExtracting cutout from image {0:s}".format(user_image))
        with fits.open(user_image) as usrim:
<<<<<<< HEAD
            usrim_d = usrim[0].data
            usrim_h = usrim[0].header
            if ('cdelt1' in usrim_h) and ('cdelt2' in usrim_h):
                usrim_pix_x, usrim_pix_y = np.abs(usrim_h['cdelt1']), np.abs(usrim_h['cdelt2'])
            elif ('cd1_1' in usrim_h) and ('cd2_2' in usrim_h):
                usrim_pix_x, usrim_pix_y = np.abs(usrim_h['cd1_1']), np.abs(usrim_h['cd2_2'])
            else:
                print("\tCould not determine pixel size of user image. Aborting.")
                exit()
            if usrim_pix_x > 0:
                swapx = True
            else:
                swapx = False
            usrim_wcs = WCS(usrim_h)
        print('\tImage loaded. Extracting {0}-wide 2D cutout centred at RA = {1} Dec = {2}.'.format(opt_view, hi_pos.ra,
                                                                                                    hi_pos.dec))
        try:
            usrim_cut = Cutout2D(usrim_d, hi_pos, [opt_view.to(u.deg).value/usrim_pix_y,
                                                   opt_view.to(u.deg).value/usrim_pix_x], wcs=usrim_wcs)
            make_mom0_usr(source, src_basename, cube_params, patch, usrim_cut, HIlowest, swapx, user_range,
                          suffix='png')
=======
          usrim_d = usrim[0].data
          usrim_h = usrim[0].header
          if 'cdelt1' in usrim_h and 'cdelt2' in usrim_h:
              usrim_pix_x, usrim_pix_y = usrim_h['cdelt1'], np.abs(usrim_h['cdelt2'])
          elif 'cd1_1' in usrim_h and 'cd2_2' in usrim_h:
              usrim_pix_x, usrim_pix_y = usrim_h['cd1_1'], np.abs(usrim_h['cd2_2'])
          else:
              print("\tCould not determine pixel size of user image. Aborting.")
              exit()
          if usrim_pix_x > 0: swapx = True
          else: swapx = False
          usrim_pix_x = np.abs(usrim_pix_x)
          usrim_wcs = WCS(usrim_h)
        print('\tImage loaded. Extracting {0}-wide 2D cutout centred at RA = {1}, Dec = {2}.'.format(opt_view, hi_pos.ra, hi_pos.dec))
        try:
            usrim_cut = Cutout2D(usrim_d, hi_pos, [opt_view.to(u.deg).value/usrim_pix_y, opt_view.to(u.deg).value/usrim_pix_x], wcs=usrim_wcs)
            #bbox_cut = usrim_cut.bbox_original
            #opt_head = usrim_h
            #opt_head['naxis1'] = bbox_cut[0][1] - bbox_cut[0][0] + 1
            #opt_head['naxis2'] = bbox_cut[1][1] - bbox_cut[1][0] + 1
            #opt_head['crpix1'] -= bbox_cut[0][0]
            #opt_head['crpix2'] -= bbox_cut[1][0]
            make_overlay_usr(source, src_basename, cube_params, patch, usrim_cut, HIlowest, swapx, user_range, suffix='png')
>>>>>>> 863490e6
        except:
            print('\tWARNING: 2D cutout extraction failed. Source outside user image? Will try again with the next source.')
    else:
        print("\tNo user image given. Proceeding with the download of any requested archive images.")

    # For CHILES: plot HI contours on HST image if desired.
    if ('hst' in surveys) | ('HST' in surveys):
        hst_opt_view = 40 * u.arcsec
        if np.any(Xsize > hst_opt_view.to(u.arcmin).value / 2) | np.any(Ysize > hst_opt_view.to(u.arcmin).value / 2):
            hst_opt_view = (np.max([Xsize, Ysize]) * 2 * 1.05 * u.arcmin).to(u.arcsec)
        hst_opt = get_hst_cosmos(source, opt_view=hst_opt_view)
        if hst_opt:
            patch_height = (cube_params['bmaj'] / hst_opt_view).decompose()
            patch_width = (cube_params['bmin'] / hst_opt_view).decompose()
            patch_hst = {'width': patch_width, 'height': patch_height}
            make_overlay(source, src_basename, cube_params, patch_hst, hst_opt, HIlowest, suffix=suffix,
                         survey='hst')
        if surveys[0] == 'hst':
            opt_head = hst_opt[0].header
            opt_view = hst_opt_view
            patch = patch_hst
        surveys.remove('hst')

    # Create a false color optical panstarrs overlay, if requested, or if dss2 fails for some reason:
    if 'panstarrs' in surveys:
        pstar_im, pstar_head = get_panstarrs(hi_pos_icrs, opt_view=opt_view)
        if pstar_im:
            make_color_im(source, src_basename, cube_params, patch, pstar_im, pstar_head, HIlowest,
                          suffix=suffix, survey='panstarrs')
        if surveys[0] == 'panstarrs':
            opt_head = pstar_head
        surveys.remove('panstarrs')

    # If requested plot HI contours on DECaLS imaging
    if 'decals' in surveys:
        decals_im, decals_head = get_decals(hi_pos_icrs, opt_view=opt_view)
        make_color_im(source, src_basename, cube_params, patch, decals_im, decals_head, HIlowest, suffix=suffix,
                      survey='decals')
        if surveys[0] == 'decals':
            opt_head = decals_head
        surveys.remove('decals')

    # If requested, plot the HI contours on any number of survey images available through SkyView.
    if len(surveys) > 0:
        for survey in surveys:
            try:
                overlay_image = get_skyview(hi_pos_icrs, opt_view=opt_view, survey=survey)
                make_overlay(source, src_basename, cube_params, patch, overlay_image, HIlowest, suffix=suffix,
                             survey=survey)
                if surveys[0] == survey:
                    opt_head = overlay_image[0].header
            except ValueError:
                print("\tERROR: \"{}\" may not among the survey hosted at skyview or survey names recognized by "
                      "astroquery. \n\t\tSee SkyView.list_surveys or SkyView.survey_dict from astroquery for valid "
                      "surveys.".format(survey))
            except HTTPError:
                print("\tERROR: http error 404 returned from SkyView query.  Skipping {}.".format(survey))

    # Make the rest of the images if there is a survey image to regrid to.
    if opt_head:
        make_mom0(source, src_basename, cube_params, patch, opt_head, HIlowest, suffix=suffix)
        make_snr(source, src_basename, cube_params, patch, opt_head, HIlowest, suffix=suffix)
        make_mom1(source, src_basename, cube_params, patch, opt_head, HIlowest, opt_view=opt_view, suffix=suffix,
                  sofia=2)

    # Make pv if it was created (only in SoFiA-1); not dependent on having a survey image to regrid to.
    make_pv(source, src_basename, cube_params, opt_view=opt_view, suffix=suffix)

    plt.close('all')

    print("\tDone making spatial images of the spectral line source {}: {}.".format(source['id'], source['name']))

    return True


if __name__ == '__main__':

    main(source, src_basename, opt_view=6*u.arcmin, suffix='png', snr_range=[2,3], user_image=None)<|MERGE_RESOLUTION|>--- conflicted
+++ resolved
@@ -29,12 +29,8 @@
 
 # Overlay HI contours on user image
 
-<<<<<<< HEAD
-def make_mom0_usr(source, src_basename, cube_params, patch, opt, base_contour, swapx, perc, suffix='png'):
-
-=======
 def make_overlay_usr(source, src_basename, cube_params, patch, opt, base_contour, swapx, perc, suffix='png'):
->>>>>>> 863490e6
+
     outfile = src_basename.replace('cubelets', 'figures') + '_{}_mom0_{}.{}'.format(source['id'], 'usr', suffix)
 
     if not os.path.isfile(outfile):
@@ -528,7 +524,6 @@
     if user_image:
         print("\tExtracting cutout from image {0:s}".format(user_image))
         with fits.open(user_image) as usrim:
-<<<<<<< HEAD
             usrim_d = usrim[0].data
             usrim_h = usrim[0].header
             if ('cdelt1' in usrim_h) and ('cdelt2' in usrim_h):
@@ -542,28 +537,8 @@
                 swapx = True
             else:
                 swapx = False
+            usrim_pix_x = np.abs(usrim_pix_x)
             usrim_wcs = WCS(usrim_h)
-        print('\tImage loaded. Extracting {0}-wide 2D cutout centred at RA = {1} Dec = {2}.'.format(opt_view, hi_pos.ra,
-                                                                                                    hi_pos.dec))
-        try:
-            usrim_cut = Cutout2D(usrim_d, hi_pos, [opt_view.to(u.deg).value/usrim_pix_y,
-                                                   opt_view.to(u.deg).value/usrim_pix_x], wcs=usrim_wcs)
-            make_mom0_usr(source, src_basename, cube_params, patch, usrim_cut, HIlowest, swapx, user_range,
-                          suffix='png')
-=======
-          usrim_d = usrim[0].data
-          usrim_h = usrim[0].header
-          if 'cdelt1' in usrim_h and 'cdelt2' in usrim_h:
-              usrim_pix_x, usrim_pix_y = usrim_h['cdelt1'], np.abs(usrim_h['cdelt2'])
-          elif 'cd1_1' in usrim_h and 'cd2_2' in usrim_h:
-              usrim_pix_x, usrim_pix_y = usrim_h['cd1_1'], np.abs(usrim_h['cd2_2'])
-          else:
-              print("\tCould not determine pixel size of user image. Aborting.")
-              exit()
-          if usrim_pix_x > 0: swapx = True
-          else: swapx = False
-          usrim_pix_x = np.abs(usrim_pix_x)
-          usrim_wcs = WCS(usrim_h)
         print('\tImage loaded. Extracting {0}-wide 2D cutout centred at RA = {1}, Dec = {2}.'.format(opt_view, hi_pos.ra, hi_pos.dec))
         try:
             usrim_cut = Cutout2D(usrim_d, hi_pos, [opt_view.to(u.deg).value/usrim_pix_y, opt_view.to(u.deg).value/usrim_pix_x], wcs=usrim_wcs)
@@ -574,7 +549,6 @@
             #opt_head['crpix1'] -= bbox_cut[0][0]
             #opt_head['crpix2'] -= bbox_cut[1][0]
             make_overlay_usr(source, src_basename, cube_params, patch, usrim_cut, HIlowest, swapx, user_range, suffix='png')
->>>>>>> 863490e6
         except:
             print('\tWARNING: 2D cutout extraction failed. Source outside user image? Will try again with the next source.')
     else:
