--- conflicted
+++ resolved
@@ -26,8 +26,7 @@
 
 # Overlay HI contours on optical image
 
-<<<<<<< HEAD
-def make_mom0dss2(source, src_basename, cube_params, patch, opt, base_contour, suffix='png', survey='DSS2 Blue'):
+def make_overlay(source, src_basename, cube_params, patch, opt, base_contour, suffix='png', survey='DSS2 Blue'):
     """Overlay HI contours on top of an optical image
 
     :param source: source object
@@ -47,10 +46,6 @@
     :param survey: survey from which to use data, defaults to 'DSS2 Blue'
     :type survey: str, optional
     """
-=======
-def make_overlay(source, src_basename, cube_params, patch, opt, base_contour, suffix='png', survey='DSS2 Blue'):
-
->>>>>>> 5b62fc0e
     survey_nospace = survey.replace(" ", "").lower()
     outfile = src_basename.replace('cubelets', 'figures') + '_{}_mom0{}.{}'.format(source['id'], survey_nospace, suffix)
 
