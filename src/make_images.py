import os

from astropy.nddata import Cutout2D
from astropy import constants as const
from astropy.coordinates import SkyCoord
from astropy.io import fits
from astropy.time import Time
from astropy import units as u
import astropy.wcs
from astropy.wcs import WCS
from matplotlib import colors
from matplotlib.patches import Ellipse
import matplotlib.pyplot as plt
from matplotlib.colors import PowerNorm
import numpy as np
from reproject import reproject_interp
from urllib.error import HTTPError

from src.modules.functions import get_info
from src.modules.functions import chan2freq, chan2vel, sbr2nhi
from src.modules.functions import create_pv
from src.modules.functions import plot_labels
from src.modules.get_ancillary import *
from src.modules.get_hst_cosmos import get_hst_cosmos

HI_restfreq = 1420405751.77 * u.Hz
optical_HI = u.doppler_optical(HI_restfreq)


###################################################################


## get uniform wcs object
def get_wcs_info(src_basename, source_id):
    cubeh = fits.getheader(src_basename + '_{}_cube.fits'.format(source_id))
    cubew = WCS(cubeh).sub(2)

    if cubew.wcs.equinox != 2000.0:
        sky = cubew.sub(2).pixel_to_world(cubew.wcs.crpix[0], cubew.wcs.crpix[1])
        sky_icrs = sky.transform_to("icrs")
        
        cubeh['EPOCH'] = 2000.0
        cubeh['CRVAL1'] = sky_icrs.ra.deg
        cubeh['CRVAL2'] = sky_icrs.dec.deg
        hiwcs = WCS(cubeh).sub(2)
    else:
        hiwcs = cubew

    return hiwcs, cubew

# Overlay HI contours on user image


def make_overlay_usr(source, src_basename, cube_params, patch, opt, base_contour, swapx, perc, suffix='png'):
    """Overlay HI contours on top of a user provided image

    :param source: source object
    :type source: Astropy data object?
    :param src_basename: basename for the source for data files
    :type src_basename: str
    :param cube_params: parameters of the data cube
    :type cube_params: dict
    :param patch: observing patch parameters
    :type patch: dict
    :param opt: optical data
    :type opt: dict
    :param base_contour: base contour
    :type base_contour: float
    :param swapx: invert the x-axis if cdelt is negative
    :type swapx: bool
    :param perc: percentage range of data for plotting user image
    :type perc: list, float
    :param suffix: file type, defaults to 'png'
    :type suffix: str, optional
    :return:
    """
    outfile = src_basename.replace('cubelets', 'figures') + '_{}_mom0_{}.{}'.format(source['id'], 'usr', suffix)

    if not os.path.isfile(outfile):
        try:
            print("\tMaking HI contour overlay on {} image.".format('usr'))
            hdulist_hi = fits.open(src_basename + '_{}_mom0.fits'.format(str(source['id'])))
        except FileNotFoundError:
            print("\tNo mom0 fits file. Perhaps you ran SoFiA without generating moments?")
            return
        
        nhi, nhi_label, nhi_labels = sbr2nhi(base_contour, hdulist_hi[0].header['bunit'], cube_params['bmaj'].value,
                                             cube_params['bmin'].value)

        hiwcs, cubew = get_wcs_info(src_basename, str(source['id']))

        fig = plt.figure(figsize=(8, 8))
        ax1 = fig.add_subplot(111, projection=opt.wcs)
        plot_labels(source, ax1)
        ax1.imshow(opt.data, origin='lower', cmap='viridis', vmin=np.percentile(opt.data[~np.isnan(opt.data)], perc[0]),
                   vmax=np.percentile(opt.data[~np.isnan(opt.data)], perc[1]))
        # Plot positive contours
        ax1.contour(hdulist_hi[0].data, cmap='Oranges', linewidths=1, levels=base_contour * 2 ** np.arange(10),
                    transform=ax1.get_transform(cubew))
        # Plot negative contours
        if np.nanmin(hdulist_hi[0].data) < -base_contour:
            ax1.contour(hdulist_hi[0].data, cmap='BuPu_r', linewidths=1.2, linestyles='dashed',
                        levels=-base_contour * 2 ** np.arange(10, -1, -1),
                        transform=ax1.get_transform(cubew))
        ax1.text(0.5, 0.05, nhi_labels, ha='center', va='center', transform=ax1.transAxes,
                 color='white', fontsize=18)
        ax1.add_patch(Ellipse((0.92, 0.9), height=patch['height'], width=patch['width'], angle=cube_params['bpa'],
                              transform=ax1.transAxes, edgecolor='white', linewidth=1))        

        oshape = opt.data.shape
        
        if len(oshape) > 2:
            xh = oshape[2]
            yh = oshape[1]
        else:
            xh = oshape[1]
            yh = oshape[0]

        # Wlims = (opt.wcs).wcs_pix2world([[xh, 0], [0, yh]], 0)
        # lims = hiwcs.wcs_world2pix(Wlims, 0)

        # ax1.set_ylim(lims[0,1], lims[1,1])
        # ax1.set_xlim(lims[0,0], lims[1,0])
        ax1.set_xlim(xh,0)
        ax1.set_ylim(0, yh)

        if swapx:
            ax1.set_xlim(ax1.get_xlim()[::-1])
        fig.savefig(outfile, bbox_inches='tight')
        hdulist_hi.close()
    else:
        print('\t{} already exists. Will not overwrite.'.format(outfile))

    return


# Overlay HI contours on another image

def make_overlay(source, src_basename, cube_params, patch, opt, base_contour, swapx, suffix='png', survey='DSS2 Blue'):
    """Overlay HI contours on top of an optical image

    :param source: source object
    :type source: Astropy data object?
    :param src_basename: basename for the source for data files
    :type src_basename: str
    :param cube_params: parameters of the data cube
    :type cube_params: dict
    :param patch: observing patch parameters
    :type patch: dict
    :param opt: optical data
    :type opt: dict
    :param base_contour: base contour
    :type base_contour: float
    :param suffix: file type, defaults to 'png'
    :type suffix: str, optional
    :param survey: survey from which to use data, defaults to 'DSS2 Blue'
    :type survey: str, optional
    """
    survey_nospace = survey.replace(" ", "").lower()
    outfile = src_basename.replace('cubelets', 'figures') + '_{}_mom0_{}.{}'.format(source['id'], survey_nospace, suffix)

    if not os.path.isfile(outfile):
        try:
            print("\tMaking HI contour overlay on {} image.".format(survey))
            hdulist_hi = fits.open(src_basename + '_{}_mom0.fits'.format(str(source['id'])))
        except FileNotFoundError:
            print("\tNo mom0 fits file. Perhaps you ran SoFiA without generating moments?")
            return

        nhi, nhi_label, nhi_labels = sbr2nhi(base_contour, hdulist_hi[0].header['bunit'], cube_params['bmaj'].value,
                                             cube_params['bmin'].value)
        hiwcs, cubew = get_wcs_info(src_basename, str(source['id']))

        owcs = WCS(opt[0].header)

        fig = plt.figure(figsize=(8, 8))
        ax1 = fig.add_subplot(111, projection=owcs)
        plot_labels(source, ax1)
        if survey == 'hst':
            # ax1.imshow(opt[0].data, origin='lower', cmap='twilight', norm=LogNorm(vmax=5))
            # ax1.imshow(opt[0].data, origin='lower', cmap='Greys', norm=LogNorm(vmin=-0.003, vmax=30))
            ax1.imshow(opt[0].data, origin='lower', cmap='Greys',
                       norm=PowerNorm(gamma=0.25, vmin=np.percentile(opt[0].data, 20),
                                      vmax=np.percentile(opt[0].data, 99.5)))
        else:
            ax1.imshow(opt[0].data, cmap='viridis', vmin=np.percentile(opt[0].data, 10),
                       vmax=np.percentile(opt[0].data, 99.8), origin='lower')
        # Plot positive contours
        ax1.contour(hdulist_hi[0].data, cmap='Oranges', linewidths=1, levels=base_contour * 2 ** np.arange(10),
                    transform=ax1.get_transform(cubew))
        # Plot negative contours
        if np.nanmin(hdulist_hi[0].data) < -base_contour:
            ax1.contour(hdulist_hi[0].data, cmap='BuPu_r', linewidths=1.2, linestyles='dashed',
                        levels=-base_contour * 2 ** np.arange(10, -1, -1),
                        transform=ax1.get_transform(cubew))
        ax1.text(0.5, 0.05, nhi_labels, ha='center', va='center', transform=ax1.transAxes, color='white', fontsize=18)
        ax1.add_patch(Ellipse((0.92, 0.9), height=patch['height'], width=patch['width'], angle=cube_params['bpa'],
                              transform=ax1.transAxes, edgecolor='white', linewidth=1))


        if swapx:
            ax1.set_xlim(ax1.get_xlim()[::-1])
        fig.savefig(outfile, bbox_inches='tight')

        hdulist_hi.close()

    else:
        print('\t{} already exists. Will not overwrite.'.format(outfile))

    return


# Make HI grey scale image
def make_mom0(source, hi_pos_common, src_basename, cube_params, patch, opt_head, opt_view, base_contour, swapx, suffix='png'):
    """Overlay HI contours on the HI gray scale image.

    :param source: source object
    :type source: Astropy table
    :param src_basename: directory name
    :type src_basename: str
    :param cube_params: The characteristics of the beam and coordinate system of the image.
    :type cube_params: dict
    :param patch: size of the beam ellipse for plotting
    :type patch: dict
    :param opt_head: Header for the color image
    :type opt_head: FITS header
    :param base_contour: lowest HI contour
    :type base_contour: float
    :param suffix: image file type
    :type suffix: str
    :return:
    """
    outfile = src_basename.replace('cubelets', 'figures') + '_{}_mom0.{}'.format(source['id'], suffix)

    if not os.path.isfile(outfile):
        try:
            print("\tMaking HI contour overlay on grey-scale HI image.")
            hdulist_hi = fits.open(src_basename + '_{}_mom0.fits'.format(str(source['id'])))
        except FileNotFoundError:
            print("\tNo mom0 fits file. Perhaps you ran SoFiA without generating moments?")
            return

        mom0 = hdulist_hi[0].data
        hiwcs, cubew  = get_wcs_info(src_basename, str(source['id']))
        owcs = WCS(opt_head)

        nhi, nhi_label, nhi_labels = sbr2nhi(base_contour, hdulist_hi[0].header['bunit'], cube_params['bmaj'].value,
                                             cube_params['bmin'].value)
        fig = plt.figure(figsize=(8, 8))
        ax1 = fig.add_subplot(111, projection=owcs)
        plot_labels(source, ax1, x_color='white')
        im = ax1.imshow(mom0, cmap='gray_r', origin='lower', transform=ax1.get_transform(cubew))
        ax1.set(facecolor="white")  # Doesn't work with the color im
        # Plot positive contours
        ax1.contour(mom0, cmap='Oranges_r', linewidths=1.2, levels=base_contour * 2 ** np.arange(10), transform=ax1.get_transform(cubew))
        # Plot negative contours
        if np.nanmin(mom0) < -base_contour:
            ax1.contour(mom0, cmap='YlOrBr_r', linewidths=1.2, linestyles='dashed',
                        levels=-base_contour * 2 ** np.arange(10, -1, -1), transform=ax1.get_transform(cubew))
        ax1.text(0.5, 0.05, nhi_labels, ha='center', va='center', transform=ax1.transAxes, fontsize=18)
        ax1.add_patch(Ellipse((0.92, 0.9), height=patch['height'], width=patch['width'], angle=cube_params['bpa'],
                              transform=ax1.transAxes, facecolor='darkorange', edgecolor='black', linewidth=1))
        cb_ax = fig.add_axes([0.91, 0.11, 0.02, 0.76])
        cbar = fig.colorbar(im, cax=cb_ax)
        cbar.set_label("HI Intensity [{}]".format(hdulist_hi[0].header['bunit']), fontsize=18)

        # owcs = WCS(opt_head)
        # Wlims = owcs.wcs_pix2world([[0, 0], [opt_head['NAXIS1'], opt_head['NAXIS2']]], 0)
        # lims = hiwcs.wcs_world2pix(Wlims, 0)

        # ax1.set_ylim(lims[0,1], lims[1,1])
        # ax1.set_xlim(lims[0,0], lims[1,0])
        ax1.set_xlim(0, opt_head['NAXIS1'])
        ax1.set_ylim(0, opt_head['NAXIS2'])

        if swapx:
            ax1.set_xlim(ax1.get_xlim()[::-1])
        fig.savefig(outfile, bbox_inches='tight')

        hdulist_hi.close()


    else:
        print('\t{} already exists. Will not overwrite.'.format(outfile))

    return


# Make HI significance image
def make_snr(source, hi_pos_common, src_basename, cube_params, patch, opt_head, opt_view, base_contour, swapx, suffix='png'):
    """Plot the pixel-by-pixel signal-to-noise ratio for the total intensity map of the source.

    :param source: source object
    :type source: Astropy table
    :param src_basename: directory name
    :type src_basename: str
    :param cube_params: The characteristics of the beam and coordinate system of the image.
    :type cube_params: dict
    :param patch: size of the beam ellipse for plotting
    :type patch: dict
    :param opt_head: Header for the color image
    :type opt_head: FITS header
    :param base_contour: lowest HI contour
    :type base_contour: float
    :param suffix: image file type
    :type suffix: str
    :return:
    """
    outfile = src_basename.replace('cubelets', 'figures') + '_{}_snr.{}'.format(source['id'], suffix)

    if not os.path.isfile(outfile):
        try:
            print("\tMaking SNR image.")
            hdulist_snr = fits.open(src_basename + '_{}_snr.fits'.format(str(source['id'])))
        except FileNotFoundError:
            print("\tNo SNR fits file. Perhaps you ran SoFiA without generating moments?")
            return

        hdulist_hi = fits.open(src_basename + '_{}_mom0.fits'.format(str(source['id'])))

        hiwcs, cubew  = get_wcs_info(src_basename, str(source['id']))

        mom0 = hdulist_hi[0].data
        snr = hdulist_snr[0].data
        owcs = WCS(opt_head)

        nhi, nhi_label, nhi_labels = sbr2nhi(base_contour, hdulist_hi[0].header['bunit'], cube_params['bmaj'].value,
                                             cube_params['bmin'].value)
        wa_cmap = colors.ListedColormap(['w', 'royalblue', 'limegreen', 'yellow', 'orange', 'r'])
        boundaries = [0, 1, 2, 3, 4, 5, 6]
        norm = colors.BoundaryNorm(boundaries, wa_cmap.N, clip=True)
        fig = plt.figure(figsize=(8, 8))
        ax1 = fig.add_subplot(111, projection=owcs)
        # ax1 = fig.add_subplot(111, projection=hiwcs)
        plot_labels(source, ax1)
        ax1.set(facecolor="white")  # Doesn't work with the color im
        im = ax1.imshow(snr, cmap=wa_cmap, origin='lower', norm=norm, transform=ax1.get_transform(cubew))
        ax1.contour(mom0, linewidths=2, levels=[base_contour, ], colors=['k', ], transform=ax1.get_transform(cubew))
        ax1.text(0.5, 0.05, nhi_label, ha='center', va='center', transform=ax1.transAxes, fontsize=18)
        ax1.add_patch(Ellipse((0.92, 0.9), height=patch['height'], width=patch['width'], angle=cube_params['bpa'],
                              transform=ax1.transAxes, facecolor='gold', edgecolor='indigo', linewidth=1))
        cb_ax = fig.add_axes([0.91, 0.11, 0.02, 0.76])
        cbar = fig.colorbar(im, cax=cb_ax)
        cbar.set_label("Pixel SNR", fontsize=18)

        # Debugging grid
        # ax1.grid(True, ls=':', lw=0.8, color='gray')
        # Wlims = owcs.wcs_pix2world([[0, 0], [opt_head['NAXIS1'], opt_head['NAXIS2']]], 0)
        # lims = hiwcs.wcs_world2pix(Wlims, 0)
        # ax1.set_ylim(lims[0,1], lims[1,1])
        # ax1.set_xlim(lims[0,0], lims[1,0])

        ax1.set_xlim(0, opt_head['NAXIS1'])
        ax1.set_ylim(0, opt_head['NAXIS2'])

        fig.savefig(outfile, bbox_inches='tight')
        hdulist_hi.close()

    else:
        print('\t{} already exists. Will not overwrite.'.format(outfile))

    return


# Make velocity map for object
def make_mom1(source, hi_pos_common, src_basename, cube_params, patch, opt_head, opt_view, base_contour, swapx, suffix='png', sofia=2):
    """

    :param source: source object
    :type source: Astropy table
    :param src_basename: directory name
    :type src_basename: str
    :param cube_params: The characteristics of the beam and coordinate system of the image.
    :type cube_params: dict
    :param patch: size of the beam ellipse for plotting
    :type patch: dict
    :param opt_head: Header for the color image
    :type opt_head: FITS header
    :param base_contour: lowest HI contour
    :type base_contour: float
    :param opt_view: requested size of the image for regriding
    :type opt_view: quantity
    :param suffix: image file type
    :type suffix: str
    :param sofia: major sofia version number
    :type sofia: int
    :return:
    """
    outfile = src_basename.replace('cubelets', 'figures') + '_{}_mom1.{}'.format(source['id'], suffix)

    if not os.path.isfile(outfile):

        try:
            print("\tMaking velocity field.")
            mom1 = fits.open(src_basename + '_{}_mom1.fits'.format(source['id']))
        except FileNotFoundError:
            print("\tNo mom1 fits file. Perhaps you ran SoFiA without generating moments?")
            return

        # Do some preparatory work depending on the units of the spectral axis on the input cube.
        convention = 'Optical'
        if 'freq' in source.colnames:
            # Convert moment map from Hz into units of km/s
            mom1[0].data = (mom1[0].data * u.Hz).to(u.km / u.s, equivalencies=optical_HI).value
            # Calculate spectral quantities for plotting
            v_sys = (source['freq'] * u.Hz).to(u.km/u.s, equivalencies=optical_HI).value
            # Currently SoFiA-2 puts out frequency w20/w50 in Hz units (good)
            w50 = (const.c * source['w50'] * u.Hz / (source['freq'] * u.Hz)).to(u.km/u.s,
                                                                                equivalencies=optical_HI).value
            w20 = (const.c * source['w20'] * u.Hz / (source['freq'] * u.Hz)).to(u.km/u.s,
                                                                                equivalencies=optical_HI).value
            if sofia == 2:
                freqmin = chan2freq(source['z_min'], src_basename + '_{}_cube.fits'.format(source['id']))
                freqmax = chan2freq(source['z_max'], src_basename + '_{}_cube.fits'.format(source['id']))
            elif sofia == 1:
                freqmin = chan2freq(source['z_min'], src_basename + '_{}.fits'.format(source['id']))
                freqmax = chan2freq(source['z_max'], src_basename + '_{}.fits'.format(source['id']))
            velmax = freqmin.to(u.km / u.s, equivalencies=optical_HI).value
            velmin = freqmax.to(u.km / u.s, equivalencies=optical_HI).value
        else:
            # Convert moment map from m/s into units of km/s.
            mom1[0].data = (mom1[0].data * u.m / u.s).to(u.km / u.s).value
            # Calculate spectral quantities for plotting
            v_sys = (source['v_col'] * u.m / u.s).to(u.km / u.s).value
            # SoFiA-2 puts out velocity w20/w50 in pixel units. https://github.com/SoFiA-Admin/SoFiA-2/issues/63
            w50 = (source['w50'] * u.m / u.s).to(u.km / u.s).value
            w20 = (source['w20'] * u.m / u.s).to(u.km / u.s).value
            velmin = chan2vel(source['z_min'], src_basename +
                              '_{}_cube.fits'.format(source['id'])).to(u.km / u.s).value
            velmax = chan2vel(source['z_max'], src_basename +
                              '_{}_cube.fits'.format(source['id'])).to(u.km / u.s).value
            if cube_params['spec_axis'] == 'VRAD':
                convention = 'Radio'

        if velmin == velmax:
            singlechansource = True
        else:
            singlechansource = False

        hiwcs, cubew  = get_wcs_info(src_basename, str(source['id']))
        mom1_d = mom1[0].data
        # Only plot values above the lowest calculated HI value:
        hdulist_hi = fits.open(src_basename + '_{}_mom0.fits'.format(str(source['id'])))
        mom0 = hdulist_hi[0].data
        mom1_d[mom0 < base_contour] = np.nan
        owcs = WCS(opt_head)

        hi_pos = SkyCoord(source['pos_x'], source['pos_y'], unit='deg')
        kinpa = source['kin_pa'] * u.deg

        fig = plt.figure(figsize=(8, 8))
        ax1 = fig.add_subplot(111, projection=owcs)
        plot_labels(source, ax1)
        if not singlechansource:
            im = ax1.imshow(mom1_d, cmap='RdBu_r', origin='lower', transform=ax1.get_transform(cubew))
        else:
            im = ax1.imshow(mom1_d, cmap='RdBu_r', origin='lower', transform=ax1.get_transform(cubew),
                            vmin=0.999*np.nanmin(mom1_d), vmax=1.001*np.nanmax(mom1_d))
        vel_maxhalf = np.max([np.abs(velmax-v_sys), np.abs(v_sys-velmin)])
        for vunit in [5, 10, 20, 25, 30, 40, 50, 60, 75, 100, 125, 150]:
            n_contours = vel_maxhalf // vunit
            if n_contours <= 4:
                break
        levels = [v_sys-3*vunit, v_sys-2*vunit, v_sys-1*vunit, v_sys, v_sys+1*vunit, v_sys+2*vunit, v_sys+3*vunit]
        clevels = ['white', 'lightgray', 'dimgrey', 'black', 'dimgrey', 'lightgray', 'white']
        if not singlechansource:
            cf = ax1.contour(mom1_d, colors=clevels, levels=levels, linewidths=0.6, transform=ax1.get_transform(cubew))
        v_sys_label = "$v_{{sys}}$ = {}  $W_{{50}}$ = {}  $W_{{20}}$ = {} km/s".format(int(v_sys), int(w50), int(w20))
<<<<<<< HEAD
        # Plot kin_pa from HI center of galaxy
        ax1.annotate("", xy=((hi_pos.ra + 0.45 * opt_view[0] * np.sin(kinpa) / np.cos(hi_pos.dec)).deg,
                             (hi_pos.dec + 0.45 * opt_view[0] * np.cos(kinpa)).deg), xycoords=ax1.get_transform("world"),
                     xytext=((hi_pos.ra - 0.45 * opt_view[0] * np.sin(kinpa) / np.cos(hi_pos.dec)).deg,
                             (hi_pos.dec - 0.45 * opt_view[0] * np.cos(kinpa)).deg), textcoords=ax1.get_transform("world"),
                     arrowprops=dict(arrowstyle="->,head_length=0.8,head_width=0.4", connectionstyle="arc3",
                                     linestyle='--'))
=======

        # Plot kin_pa from HI center of galaxy; calculate end points of line
        p1x, p1y = (hi_pos.ra + 0.45 * opt_view[0] * np.sin(kinpa) / np.cos(hi_pos.dec)).deg,\
                   (hi_pos.dec + 0.45 * opt_view[0] * np.cos(kinpa)).deg
        p2x, p2y = (hi_pos.ra - 0.45 * opt_view[0] * np.sin(kinpa) / np.cos(hi_pos.dec)).deg,\
                   (hi_pos.dec - 0.45 * opt_view[0] * np.cos(kinpa)).deg
        # My one test data set in Galactic coords fails on savefig because of something weird happening in annotate.
        if 'l' in source.colnames:
            ax1.plot([p1x, p2x], [p1y, p2y], linestyle='--', color='k', transform=ax1.get_transform('world'))
        else:
            ax1.annotate("", xy=(p1x, p1y), xycoords=ax1.get_transform('world'),
                         xytext=(p2x, p2y), textcoords=ax1.get_transform('world'),
                         arrowprops=dict(arrowstyle="->,head_length=0.8,head_width=0.4", connectionstyle="arc3",
                                         linestyle='--'))

>>>>>>> 284954e0
        ax1.text(0.5, 0.05, v_sys_label, ha='center', va='center', transform=ax1.transAxes, color='black', fontsize=18)
        if not singlechansource:
            ax1.text(0.95, 0.5, "$\Delta v_{{contours}}$ = {} km/s".format(int(vunit)), ha='center', va='center',
                     transform=ax1.transAxes, color='black', fontsize=18, rotation=90)
        ax1.add_patch(Ellipse((0.92, 0.9), height=patch['height'], width=patch['width'], angle=cube_params['bpa'],
                              transform=ax1.transAxes, edgecolor='darkred', linewidth=1))
        cb_ax = fig.add_axes([0.91, 0.11, 0.02, 0.76])
        cbar = fig.colorbar(im, cax=cb_ax)
        if not singlechansource:
            cbar.add_lines(cf)
        cbar.set_label("{} {} Velocity [km/s]".format(cube_params['spec_sys'].capitalize(), convention), fontsize=18)

        # Debugging grid
        # ax1.grid(True, ls=':', lw=0.8, color='gray')

        # Wlims = owcs.wcs_pix2world([[0, 0], [opt_head['NAXIS1'], opt_head['NAXIS2']]], 0)
        # lims = hiwcs.wcs_world2pix(Wlims, 0)
        # ax1.set_ylim(lims[0,1], lims[1,1])
        # ax1.set_xlim(lims[0,0], lims[1,0])

        ax1.set_xlim(0, opt_head['NAXIS1'])
        ax1.set_ylim(0, opt_head['NAXIS2'])


#         if swapx:
#             ax1.set_xlim(ax1.get_xlim()[::-1])
        fig.savefig(outfile, bbox_inches='tight')

        mom1.close()

    else:
        print('\t{} already exists. Will not overwrite.'.format(outfile))

    return


# Overlay HI contours on false color optical image
def make_color_im(source, src_basename, cube_params, patch, color_im, opt_head, base_contour, suffix='png',
                  survey='panstarrs'):
    """Overlay HI contours on a false color image.

    :param source: source object
    :type source: Astropy table
    :param src_basename: directory name
    :type src_basename: str
    :param cube_params: The characteristics of the beam and coordinate system of the image.
    :type cube_params: dict
    :param patch: size of the beam ellipse for plotting
    :type patch: dict
    :param color_im: color image
    :type color_im: NDarray?
    :param opt_head: Header for the color image
    :type opt_head: FITS header
    :param base_contour: lowest HI contour
    :type base_contour: float
    :param suffix: image file type
    :type suffix: str
    :param survey: survey name to retrieve color image
    :type survey: str
    :return:
    """
    outfile = src_basename.replace('cubelets', 'figures') + '_{}_mom0_{}.{}'.format(source['id'], survey, suffix)

    if survey == 'panstarrs': survey = 'PanSTARRS'
    elif survey == 'decals': survey = 'DECaLS'

    if not os.path.isfile(outfile):
        print("\tMaking HI contour overlay on {} image.".format(survey))
        hdulist_hi = fits.open(src_basename + '_{}_mom0.fits'.format(str(source['id'])))

        hiwcs, cubew  = get_wcs_info(src_basename, str(source['id']))
        mom0 = hdulist_hi[0].data

        nhi, nhi_label, nhi_labels = sbr2nhi(base_contour, hdulist_hi[0].header['bunit'], cube_params['bmaj'].value,
                                             cube_params['bmin'].value)

        owcs = WCS(opt_head)
        fig = plt.figure(figsize=(8, 8))
        ax1 = fig.add_subplot(111, projection=owcs)
        # ax1.set_facecolor("darkgray")   # Doesn't work with the color im
        ax1.imshow(color_im, origin='lower')
        plot_labels(source, ax1, x_color='white')
        ax1.contour(mom0, cmap='Oranges', linewidths=1, levels=base_contour * 2 ** np.arange(10), transform=ax1.get_transform(cubew))
        ax1.text(0.5, 0.05, nhi_labels, ha='center', va='center', transform=ax1.transAxes,
                 color='white', fontsize=18)
        ax1.add_patch(Ellipse((0.92, 0.9), height=patch['height'], width=patch['width'], angle=cube_params['bpa'],
                              transform=ax1.transAxes, edgecolor='lightgray', linewidth=1))

        # Wlims = owcs.wcs_pix2world([[0, 0], [opt_head['NAXIS1'], opt_head['NAXIS2']]], 0)
        # lims = hiwcs.wcs_world2pix(Wlims, 0)
        # ax1.set_ylim(lims[0,1], lims[1,1])
        # ax1.set_xlim(lims[0,0], lims[1,0])

        ax1.set_xlim(0, opt_head['NAXIS1'])
        ax1.set_ylim(0, opt_head['NAXIS2'])

        fig.savefig(outfile, bbox_inches='tight')
    else:
        print('\t{} already exists. Will not overwrite.'.format(outfile))

    return


# Make pv plot for object
def make_pv(source, src_basename, cube_params, opt_view=6*u.arcmin, suffix='png'):
    """Plot the position-velocity slice for the source.

    :param source: source object
    :type source: Astropy table
    :param src_basename: directory name
    :type src_basename: str
    :param cube_params: The characteristics of the beam and coordinate system of the image.
    :type cube_params: dict
    :param opt_view: requested size of the image for regriding
    :type opt_view: quantity
    :param suffix: image file type
    :type suffix: str
    :return:
    """
    outfile = src_basename.replace('cubelets', 'figures') + '_{}_pv.{}'.format(source['id'], suffix)

    if not os.path.isfile(outfile):
        try:
            print("\tMaking pv diagram.")
            pv = fits.open(src_basename + '_{}_pv.fits'.format(str(source['id'])))
        except FileNotFoundError:
            print("\tNo pv fits file. Perhaps you ran source finding with an old version of SoFiA-2?")
            return

        # For plotting mask, reproject needs to know unit explicitly, whereas WCS assumes it is degs
        pv[0].header['CUNIT1'] = 'deg'

        wcs_pv = WCS(pv[0].header, fix=True, translate_units='shd')
        ang1, freq1 = wcs_pv.wcs_pix2world(0, 0, 0)
        ang2, freq2 = wcs_pv.wcs_pix2world(pv[0].header['NAXIS1'] - 1, pv[0].header['NAXIS2'] - 1, 0)
        fig = plt.figure(figsize=(8, 8))
        ax1 = fig.add_subplot(111, projection=WCS(pv[0].header, fix=True, translate_units='shd'))
        pvd = pv[0].data
        pvd_rms = 1.4826 * np.nanmedian(np.abs(pvd[pvd < 0]))  # Estimate rms as MAD of negative pix assuming median = 0

        # Append second color map for above the 3 sigma noise:
        # https://matplotlib.org/3.5.0/tutorials/colors/colormapnorms.html#twoslopenorm-different-mapping-on-either-side-of-a-center
        colors_noise = plt.cm.gray(np.linspace(0, 1, 256))
        colors_galaxy = plt.cm.afmhot(np.linspace(1, 0.4, 256))
        all_colors = np.vstack((colors_noise, colors_galaxy))
        pvd_map = colors.LinearSegmentedColormap.from_list('pvd_map', all_colors)
        divnorm = colors.TwoSlopeNorm(vmin=-3*pvd_rms, vcenter=+3*pvd_rms, vmax=15*pvd_rms)
        # ax1.imshow(pvd, cmap='gray', aspect='auto', vmin=-3*pvd_rms, vmax=+3*pvd_rms)
        ax1.imshow(pvd, cmap=pvd_map, aspect='auto', norm=divnorm)

        # if np.all (np.isnan (pv[0].data)): continue
        # Plot positive contours
        if np.nanmax(pvd) > 3*pvd_rms:
            ax1.contour(pvd, colors=['k', ], levels=3**np.arange(1, 10)*pvd_rms)
        # Plot negative contours
        if np.nanmin(pvd) < -3*pvd_rms:
            ax1.contour(pvd, colors=['w', ], levels=-pvd_rms * 3**np.arange(10, 0, -1), linestyles=['dashed', ])

        ax1.autoscale(False)
        if os.path.isfile(src_basename + '_{}_mask.fits'.format(str(source['id']))):
            print("\tAttempting to overlay mask boundaries on pv diagram ...")
            mask_pv = create_pv(source, src_basename + '_{}_mask.fits'.format(str(source['id'])), opt_view=opt_view[0])
            if mask_pv:
                # Extract_pv has a header bug, reset the reference pixel:
                mask_pv.header['CRPIX1'] = mask_pv.header['NAXIS1'] / 2 + 1
                ax1.contour(mask_pv.data, colors='red', levels=[0.01], transform=ax1.get_transform(WCS(mask_pv.header)))
            print("\t... done.")
        else:
            print("\tNo mask cubelet found to overlay mask on pv diagram.")
        ax1.plot([0.0, 0.0], [freq1, freq2], c='orange', linestyle='--', linewidth=0.75,
                 transform=ax1.get_transform('world'))
        ax1.set_title(source['name'], fontsize=16)
        ax1.tick_params(axis='both', which='major', labelsize=18)
        ax1.set_xlabel('Angular Offset [deg]', fontsize=16)
        ax1.text(0.5, 0.05, 'Kinematic PA = {:5.1f} deg'.format(source['kin_pa']), ha='center', va='center',
                 transform=ax1.transAxes, color='orange', fontsize=18)
        ax1.coords[1].set_ticks_position('l')

        convention = 'Optical'
        if 'freq' in source.colnames:
            freq_sys = source['freq']
            ax1.plot([ang1, ang2], [freq_sys, freq_sys], c='orange', linestyle='--',
                     linewidth=0.75, transform=ax1.get_transform('world'))
            ax1.set_ylabel('Frequency [MHz]', fontsize=16)
            ax1.coords[1].set_format_unit(u.MHz)
            # freq_yticks = ax1.get_yticks()  # freq auto yticks from matplotlib
            ax2 = ax1.twinx()
            vel1 = const.c.to(u.km / u.s).value * (HI_restfreq.value / freq1 - 1)
            vel2 = const.c.to(u.km / u.s).value * (HI_restfreq.value / freq2 - 1)
            ax2.set_ylim(vel1, vel2)
            ax2.set_ylabel('{} {} velocity [km/s]'.format(cube_params['spec_sys'].capitalize(), convention))
        else:
            if cube_params['spec_axis'] == 'VRAD':
                convention = 'Radio'
            vel_sys = source['v_col']
            ax1.plot([ang1, ang2], [vel_sys, vel_sys], c='orange', linestyle='--',
                     linewidth=0.75, transform=ax1.get_transform('world'))
            ax1.coords[1].set_format_unit(u.km / u.s)
            ax1.set_ylabel('{} {} velocity [km/s]'.format(cube_params['spec_sys'].capitalize(), convention,
                                                          fontsize=18))

        if pv[0].header['cdelt2'] < 0:
            ax1.set_ylim(ax1.get_ylim()[::-1])
            ax1.set_xlim(ax1.get_xlim()[::-1])
        fig.savefig(outfile, bbox_inches='tight')
        pv.close()

    else:
        print('\t{} already exists. Will not overwrite.'.format(outfile))

    return


def main(source, src_basename, opt_view=6*u.arcmin, suffix='png', sofia=2, beam=None, chan_width=None, surveys=None,
         snr_range=[2, 3], user_image=None, user_range=[10., 99.]):

    print("\tStart making spatial images.")
    swapx = False

    # Get beam information from the source cubelet
    if sofia == 2:
        try:
            cube_params = get_info(src_basename + '_{}_cube.fits'.format(source['id']), beam)
        except FileNotFoundError:
            # Exits, but need to see if one can proceed without this...say with only mom0.fits as min requirement?
            print("\tWARNING: No cubelet to match source {}."
                  " Try retrieving coordinate info from moment 0 map.".format(source['id']))
            try:
                cube_params = get_info(src_basename + '_{}_mom0.fits'.format(source['id']), beam)
            except FileNotFoundError:
                print("\tERROR: No cubelet or mom0 to match source {}.\n".format(source['id']))
                exit()
    elif sofia == 1:
        cube_params = get_info(src_basename + '_{}.fits'.format(source['id']), beam)

    opt_head = None

    # Calculate base contour from the SNR map and requested SNR range
    try:
        with fits.open(src_basename + '_{}_snr.fits'.format(str(source['id']))) as hdulist_snr, \
                fits.open(src_basename + '_{}_mom0.fits'.format(str(source['id']))) as hdulist_hi:
            HIlowest = np.median(hdulist_hi[0].data[(hdulist_snr[0].data > snr_range[0]) *
                                                    (hdulist_snr[0].data < snr_range[1])])
        print("\tThe first HI contour defined at SNR = {0} has level = {1:.3e} (mom0 data units).".format(snr_range,
                                                                                                          HIlowest))
    # If no SNR map use the channel width of the original data (provided by user if necessary) for lowest HI contour.
    except FileNotFoundError:
        if os.path.isfile(src_basename + '_{}_mom0.fits'.format(str(source['id']))):
            print("\tNo SNR fits file found. Will determine lowest contour based on rms in catalog,"
                  " min(user provided SNR), and user provided channel width.")
            # Probably never uses the first instance of if statement (this would be weird to save in mom0 map)
            if cube_params['chan_width']:
                HIlowest = source['rms'] * np.nanmin(snr_range) * cube_params['chan_width']
            # Assumes user gives chan_width in correct units of original data but SIP knows units from mom0 header!
            elif chan_width:
                HIlowest = source['rms'] * np.nanmin(snr_range) * chan_width
            else:
                print("\tWARNING: No user provided channel width. Check figures! Either provide channel width,"
                      " or rms in mom0 map units.")
                HIlowest = source['rms'] * np.nanmin(snr_range)
            print("\tThe first HI contour defined at SNR = {0} has level = {1:.3e} (mom0 data units)."
                  " ".format(np.nanmin(snr_range), HIlowest))
        else:
            print("\tERROR: No mom0 to match source {}.\n".format(source['id']))
            return

    # Get the position of the source to retrieve a survey image
    # Temporarily replace source coords w/ ICRS ra,dec or Gal l,b for plotting in the rest (won't change catalog file).
    if 'ra' in source.colnames:
        hi_pos = SkyCoord(ra=source['ra'], dec=source['dec'], unit='deg', equinox=cube_params['equinox'],
                          frame=cube_params['frame'])
        hi_pos_common = hi_pos.transform_to('icrs')
        source['pos_x'] = hi_pos_common.ra.deg
        source['pos_y'] = hi_pos_common.dec.deg
    if 'l' in source.colnames:
        hi_pos_gal = SkyCoord(l=source['l'], b=source['b'], unit='deg', frame=cube_params['frame'])
        hi_pos_common = hi_pos_gal
        source['pos_x'] = [hi_pos_common.l.deg]
        source['pos_y'] = [hi_pos_common.b.deg]

    # Calculate the size of the survey image for the moment maps
    Xc = source['x']
    Yc = source['y']
    Xmin = source['x_min']
    Ymin = source['y_min']
    Xmax = source['x_max']
    Ymax = source['y_max']
    Xsize = np.array([((Xmax - Xc) * cube_params['cellsize']).to(u.arcmin).value,
                      ((Xc - Xmin) * cube_params['cellsize']).to(u.arcmin).value])
    Ysize = np.array([((Ymax - Yc) * cube_params['cellsize']).to(u.arcmin).value,
                      ((Yc - Ymin) * cube_params['cellsize']).to(u.arcmin).value])
    if np.any(Xsize > opt_view.value / 2) | np.any(Ysize > opt_view.value / 2):
        opt_view = np.max([Xsize, Ysize]) * 2 * 1.05
        print("\tImage size bigger than default. Now {:.2f} arcmin".format(opt_view))
        opt_view = np.array([opt_view,]) * u.arcmin

    # Calculate the size of the beam (plotted as a fraction of the image size)
    patch_height = (cube_params['bmaj'] / opt_view).decompose()
    patch_width = (cube_params['bmin'] / opt_view).decompose()
    patch = {'width': patch_width, 'height': patch_height}

    # Extract cutout from user image
    # !!! Actually we do not need to read the entire image every single time. We want to read it just once.
    # I leave this for later.
    if user_image:
        print("\tLoading usr image {0:s}".format(user_image))
        with fits.open(user_image) as usrim:
            usrim_d = usrim[0].data
            usrim_h = usrim[0].header
            if ('cdelt1' in usrim_h) and ('cdelt2' in usrim_h):
                usrim_pix_x, usrim_pix_y = usrim_h['cdelt1'], np.abs(usrim_h['cdelt2'])
            elif ('cd1_1' in usrim_h) and ('cd2_2' in usrim_h):
                usrim_pix_x, usrim_pix_y = usrim_h['cd1_1'], np.abs(usrim_h['cd2_2'])
            else:
                print("\tCould not determine pixel size of user image. Aborting.")
                exit()

            if usrim_pix_x > 0:
                swapx = True
            else:
                swapx = False
            usrim_pix_x = np.abs(usrim_pix_x)
            usrim_wcs = WCS(usrim_h)
        print('\tImage loaded.')
        print('\tExtracting {0}-wide 2D cutout centred at RA = {1}, Dec = {2}.'.format(opt_view, hi_pos.ra, hi_pos.dec))
        try:
            usrim_cut = Cutout2D(usrim_d, hi_pos, [opt_view.to(u.deg).value/usrim_pix_y, opt_view.to(u.deg).value/usrim_pix_x], wcs=usrim_wcs, mode='partial')
            make_overlay_usr(source, src_basename, cube_params, patch, usrim_cut, HIlowest, swapx, user_range, suffix='png')
            opt_head = usrim_cut.wcs.to_header()
            # wcs.to_header() seems to have a bug where it doesn't include the axis information.
            opt_head['NAXIS'] = 2
            opt_head['NAXIS1'] = usrim_cut.wcs.array_shape[0]
            opt_head['NAXIS2'] = usrim_cut.wcs.array_shape[1]
        except:
            print('\tWARNING: 2D cutout extraction failed. Source outside user image? Will try again with the next source.')
    else:
        print("\tNo user image given. Proceeding with the download of any requested archive images.")

    # For CHILES: plot HI contours on HST image if desired.
    if ('hst' in surveys) | ('HST' in surveys):
        hst_opt_view = 40 * u.arcsec
        if np.any(Xsize > hst_opt_view.to(u.arcmin).value / 2) | np.any(Ysize > hst_opt_view.to(u.arcmin).value / 2):
            hst_opt_view = (np.max([Xsize, Ysize]) * 2 * 1.05 * u.arcmin).to(u.arcsec)
        hst_opt = get_hst_cosmos(source, opt_view=hst_opt_view)
        if hst_opt:
            patch_height = (cube_params['bmaj'] / hst_opt_view).decompose()
            patch_width = (cube_params['bmin'] / hst_opt_view).decompose()
            patch_hst = {'width': patch_width, 'height': patch_height}
            make_overlay(source, src_basename, cube_params, patch_hst, hst_opt, HIlowest, swapx, suffix=suffix,
                         survey='hst')
        if surveys[0] == 'hst':
            opt_head = hst_opt[0].header
            opt_view = hst_opt_view
            patch = patch_hst
        surveys.remove('hst')

    # Create a false color optical panstarrs overlay, if requested:
    if ('panstarrs' in surveys) and (hi_pos_common.frame.name != 'galactic'):
        pstar_im, pstar_head = get_panstarrs(hi_pos_common, opt_view=opt_view)
        if pstar_im:
            make_color_im(source, src_basename, cube_params, patch, pstar_im, pstar_head, HIlowest,
                          suffix=suffix, survey='panstarrs')
        if surveys[0] == 'panstarrs':
            opt_head = pstar_head
        surveys.remove('panstarrs')
    elif ('panstarrs' in surveys) and (hi_pos_common.frame.name == 'galactic'):
        print("\t'panstarrs' image retrieval not supported for catalog in Galactic coordinates.")
        surveys.remove('panstarrs')

    # If requested plot HI contours on DECaLS imaging
    if ('decals' in surveys) and (hi_pos_common.frame.name != 'galactic'):
        decals_im, decals_head = get_decals(hi_pos_common, opt_view=opt_view)
        make_color_im(source, src_basename, cube_params, patch, decals_im, decals_head, HIlowest, suffix=suffix,
                      survey='decals')
        if surveys[0] == 'decals':
            opt_head = decals_head
        surveys.remove('decals')
    elif ('decals' in surveys) and (hi_pos_common.frame.name == 'galactic'):
        print("\t'decals' image retrieval not supported for catalog in Galactic coordinates.")
        surveys.remove('decals')

    # If requested, plot the HI contours on any number of survey images available through SkyView.
    if len(surveys) > 0:
        for survey in surveys:
            if ('wise' in survey) or ('WISE' in survey):
                overlay_image = get_wise(hi_pos_common, opt_view=opt_view, survey=survey)
                make_overlay(source, src_basename, cube_params, patch, overlay_image, HIlowest, swapx, suffix=suffix,
                             survey=survey)
                if surveys[0] == survey:
                    opt_head = overlay_image[0].header
            else:
                try:
                    overlay_image = get_skyview(hi_pos_common, opt_view=opt_view, survey=survey)
                    make_overlay(source, src_basename, cube_params, patch, overlay_image, HIlowest, swapx,
                                 suffix=suffix, survey=survey)
                    if surveys[0] == survey:
                        opt_head = overlay_image[0].header
                except ValueError:
                    print("\tERROR: \"{}\" may not among the survey hosted at skyview or survey names recognized by "
                          "astroquery. \n\t\tSee SkyView.list_surveys or SkyView.survey_dict from astroquery for valid "
                          "surveys.".format(survey))
                except HTTPError:
                    print("\tERROR: http error 404 returned from SkyView query for {} survey image. Trying with"
                          " cache=False.".format(survey))
                    try:
                        overlay_image = get_skyview(hi_pos_common, opt_view=opt_view, survey=survey, cache=False)
                        make_overlay(source, src_basename, cube_params, patch, overlay_image, HIlowest, swapx,
                                     suffix=suffix, survey=survey)
                        if surveys[0] == survey:
                            opt_head = overlay_image[0].header
                    except:
                        print("\t\tSecond attempt failed. Either survey doesn't cover this area, or server failed."
                              " Try again later?")
                except:
                    print("\tERROR: general error attempting return image from SkyView query for {} survey. Trying with"
                          " cache=False.".format(survey))
                    try:
                        overlay_image = get_skyview(hi_pos_common, opt_view=opt_view, survey=survey, cache=False)
                        make_overlay(source, src_basename, cube_params, patch, overlay_image, HIlowest, swapx,
                                     suffix=suffix, survey=survey)
                        if surveys[0] == survey:
                            opt_head = overlay_image[0].header
                    except:
                        print("\t\tSecond attempt failed. Try again later?")

    # Make the rest of the images if there is a survey image to regrid to.
    if opt_head:
        make_mom0(source, hi_pos_common, src_basename, cube_params, patch, opt_head, opt_view, HIlowest, swapx, suffix=suffix)
        make_snr(source,  hi_pos_common, src_basename, cube_params, patch, opt_head, opt_view, HIlowest, swapx, suffix=suffix)
        make_mom1(source, hi_pos_common, src_basename, cube_params, patch, opt_head, opt_view, HIlowest, swapx, suffix=suffix, sofia=2)

    # Make pv if it was created (only in SoFiA-1); not dependent on having a survey image to regrid to.
    make_pv(source, src_basename, cube_params, opt_view=opt_view, suffix=suffix)

    plt.close('all')

    print("\tDone making spatial images.")

    return True


if __name__ == '__main__':

    main(source, src_basename, opt_view=6*u.arcmin, suffix='png', snr_range=[2, 3], user_image=None)<|MERGE_RESOLUTION|>--- conflicted
+++ resolved
@@ -466,15 +466,6 @@
         if not singlechansource:
             cf = ax1.contour(mom1_d, colors=clevels, levels=levels, linewidths=0.6, transform=ax1.get_transform(cubew))
         v_sys_label = "$v_{{sys}}$ = {}  $W_{{50}}$ = {}  $W_{{20}}$ = {} km/s".format(int(v_sys), int(w50), int(w20))
-<<<<<<< HEAD
-        # Plot kin_pa from HI center of galaxy
-        ax1.annotate("", xy=((hi_pos.ra + 0.45 * opt_view[0] * np.sin(kinpa) / np.cos(hi_pos.dec)).deg,
-                             (hi_pos.dec + 0.45 * opt_view[0] * np.cos(kinpa)).deg), xycoords=ax1.get_transform("world"),
-                     xytext=((hi_pos.ra - 0.45 * opt_view[0] * np.sin(kinpa) / np.cos(hi_pos.dec)).deg,
-                             (hi_pos.dec - 0.45 * opt_view[0] * np.cos(kinpa)).deg), textcoords=ax1.get_transform("world"),
-                     arrowprops=dict(arrowstyle="->,head_length=0.8,head_width=0.4", connectionstyle="arc3",
-                                     linestyle='--'))
-=======
 
         # Plot kin_pa from HI center of galaxy; calculate end points of line
         p1x, p1y = (hi_pos.ra + 0.45 * opt_view[0] * np.sin(kinpa) / np.cos(hi_pos.dec)).deg,\
@@ -490,7 +481,6 @@
                          arrowprops=dict(arrowstyle="->,head_length=0.8,head_width=0.4", connectionstyle="arc3",
                                          linestyle='--'))
 
->>>>>>> 284954e0
         ax1.text(0.5, 0.05, v_sys_label, ha='center', va='center', transform=ax1.transAxes, color='black', fontsize=18)
         if not singlechansource:
             ax1.text(0.95, 0.5, "$\Delta v_{{contours}}$ = {} km/s".format(int(vunit)), ha='center', va='center',
