import os

from astropy.nddata import Cutout2D
from astropy import constants as const
from astropy.coordinates import SkyCoord
from astropy.io import fits
from astropy.time import Time
from astropy import units as u
import astropy.wcs
from astropy.wcs import WCS
from matplotlib import colors
from matplotlib.patches import Ellipse
import matplotlib.pyplot as plt
from matplotlib.colors import PowerNorm
import numpy as np
from urllib.error import HTTPError

from src.modules.functions import get_info
from src.modules.functions import chan2freq, chan2vel, sbr2nhi, line_lookup
from src.modules.functions import create_pv
from src.modules.functions import plot_labels
from src.modules.get_ancillary import *
from src.modules.get_hst_cosmos import get_hst_cosmos


###################################################################


## Get uniform wcs object
def get_wcs_info(fits_name):
    """Get uniform wcs object for plotting

    :param fits_name: basename for the source for data files
    :type fits_name: str
    :return: world coordinate system object
    :rtype: WCS object
    """
    cubeh = fits.getheader(fits_name)
    cubew = WCS(cubeh, fix=True, translate_units='shd').sub(2)

    if cubew.wcs.equinox != 2000.0:
        sky = cubew.sub(2).pixel_to_world(cubew.wcs.crpix[0], cubew.wcs.crpix[1])
        sky_icrs = sky.transform_to("icrs")
        
        cubeh['EPOCH'] = 2000.0
        cubeh['CRVAL1'] = sky_icrs.ra.deg
        cubeh['CRVAL2'] = sky_icrs.dec.deg
        hiwcs = WCS(cubeh).sub(2)
    else:
        hiwcs = cubew

    return hiwcs, cubew


# Overlay HI contours on user image
def make_overlay_usr(source, src_basename, cube_params, patch, opt, base_contour, swapx, perc, spec_line=None,
                     suffix='png'):
    """Overlay HI contours on top of a user provided image

    :param source: source object
    :type source: Astropy data object?
    :param src_basename: basename for the source for data files
    :type src_basename: str
    :param cube_params: parameters of the data cube
    :type cube_params: dict
    :param patch: observing patch parameters
    :type patch: dict
    :param opt: optical data
    :type opt: dict
    :param base_contour: base contour
    :type base_contour: float
    :param swapx: invert the x-axis if cdelt is negative
    :type swapx: bool
    :param perc: percentage range of data for plotting user image
    :type perc: list, float
    :param spec_line: name of spectral line
    :type spec_line: str
    :param suffix: file type, defaults to 'png'
    :type suffix: str, optional
    :return:
    """
    outfile = src_basename.replace('cubelets', 'figures') + '_{}_mom0_{}.{}'.format(source['id'], 'usr', suffix)

    if not os.path.isfile(outfile):
        try:
            print("\tMaking HI contour overlay on {} image.".format('usr'))
            hdulist_hi = fits.open(src_basename + '_{}_mom0.fits'.format(str(source['id'])))
        except FileNotFoundError:
            print("\tNo mom0 fits file. Perhaps you ran SoFiA without generating moments?")
            return

        nhi, nhi_label, nhi_labels = sbr2nhi(base_contour, hdulist_hi[0].header['bunit'], cube_params['bmaj'].value,
                                             cube_params['bmin'].value, source, spec_line=spec_line)

        try:
            hiwcs, cubew = get_wcs_info(src_basename + '_{}_cube.fits'.format(source['id']))
        except FileNotFoundError:
            # Exits, but need to see if one can proceed without this...say with only mom0.fits as min requirement?
            print("\tWARNING: No cubelet to match source {}."
                  " Try retrieving coordinate info from moment 0 map.".format(source['id']))
            try:
                hiwcs, cubew = get_wcs_info(src_basename + '_{}_mom0.fits'.format(source['id']))
            except FileNotFoundError:
                print("\tERROR: No cubelet or mom0 to match source {}.\n".format(source['id']))
                exit()

        fig = plt.figure(figsize=(8, 8))
        ax1 = fig.add_subplot(111, projection=opt.wcs)
        plot_labels(source, ax1, cube_params['default_beam'])
        ax1.imshow(opt.data, origin='lower', cmap='viridis', vmin=np.percentile(opt.data[~np.isnan(opt.data)], perc[0]),
                   vmax=np.percentile(opt.data[~np.isnan(opt.data)], perc[1]))
        # Plot positive contours
        if np.isfinite(base_contour):
            ax1.contour(hdulist_hi[0].data, cmap='Oranges', linewidths=1, levels=base_contour * 2 ** np.arange(10),
                    transform=ax1.get_transform(cubew))
        # Plot negative contours
        if np.nanmin(hdulist_hi[0].data) < -base_contour and np.isfinite(base_contour):
            ax1.contour(hdulist_hi[0].data, cmap='BuPu_r', linewidths=1.2, linestyles='dashed',
                        levels=-base_contour * 2 ** np.arange(10, -1, -1),
                        transform=ax1.get_transform(cubew))
        ax1.text(0.5, 0.05, nhi_labels, ha='center', va='center', transform=ax1.transAxes,
                 color='white', fontsize=18)
        ax1.add_patch(Ellipse((0.92, 0.9), height=patch['height'], width=patch['width'], angle=cube_params['bpa'],
                              transform=ax1.transAxes, edgecolor='white', linewidth=1))
        if swapx:
            ax1.set_xlim(ax1.get_xlim()[::-1])

        fig.savefig(outfile, bbox_inches='tight')
        hdulist_hi.close()

    else:
        print('\t{} already exists. Will not overwrite.'.format(outfile))

    return


# Overlay HI contours on another image
def make_overlay(source, src_basename, cube_params, patch, opt, base_contour, spec_line=None, suffix='png',
                 survey='DSS2 Blue'):
    """Overlay HI contours on top of an optical image

    :param source: source object
    :type source: Astropy data object?
    :param src_basename: basename for the source for data files
    :type src_basename: str
    :param cube_params: parameters of the data cube
    :type cube_params: dict
    :param patch: observing patch parameters
    :type patch: dict
    :param opt: optical data
    :type opt: dict
    :param base_contour: base contour
    :type base_contour: float
    :param spec_line: name of spectral line
    :type spec_line: str
    :param suffix: file type, defaults to 'png'
    :type suffix: str, optional
    :param survey: survey from which to use data, defaults to 'DSS2 Blue'
    :type survey: str, optional
    """
    survey_nospace = survey.replace(" ", "").lower()
    outfile = src_basename.replace('cubelets', 'figures') + '_{}_mom0_{}.{}'.format(source['id'], survey_nospace, suffix)

    if not os.path.isfile(outfile):
        try:
            print("\tMaking HI contour overlay on {} image.".format(survey))
            hdulist_hi = fits.open(src_basename + '_{}_mom0.fits'.format(str(source['id'])))
        except FileNotFoundError:
            print("\tNo mom0 fits file. Perhaps you ran SoFiA without generating moments?")
            return

        nhi, nhi_label, nhi_labels = sbr2nhi(base_contour, hdulist_hi[0].header['bunit'], cube_params['bmaj'].value,
                                             cube_params['bmin'].value, source, spec_line=spec_line)
        try:
            hiwcs, cubew = get_wcs_info(src_basename + '_{}_cube.fits'.format(source['id']))
        except FileNotFoundError:
            # Exits, but need to see if one can proceed without this...say with only mom0.fits as min requirement?
            print("\tWARNING: No cubelet to match source {}."
                  " Try retrieving coordinate info from moment 0 map.".format(source['id']))
            try:
                hiwcs, cubew = get_wcs_info(src_basename + '_{}_mom0.fits'.format(source['id']))
            except FileNotFoundError:
                print("\tERROR: No cubelet or mom0 to match source {}.\n".format(source['id']))
                exit()

        owcs = WCS(opt[0].header)

        fig = plt.figure(figsize=(8, 8))
        ax1 = fig.add_subplot(111, projection=owcs)
        if survey == 'hst':
            plot_labels(source, ax1, cube_params['default_beam'], x_color='w')
            # ax1.imshow(opt[0].data, origin='lower', cmap='twilight', norm=LogNorm(vmax=5))
            # ax1.imshow(opt[0].data, origin='lower', cmap='Greys', norm=LogNorm(vmin=-0.003, vmax=30))
            ax1.imshow(opt[0].data, origin='lower', cmap='Greys',
                       norm=PowerNorm(gamma=0.4, vmin=np.percentile(opt[0].data, 20),
                                      vmax=np.percentile(opt[0].data, 99.5)))
            # Plot positive contours
            ax1.contour(hdulist_hi[0].data, cmap='Blues_r', linewidths=1, levels=base_contour * 2 ** np.arange(10),
                    transform=ax1.get_transform(cubew))
            ax1.text(0.5, 0.05, nhi_labels, ha='center', va='center', transform=ax1.transAxes, color='black', fontsize=18)
        else:
            plot_labels(source, ax1, cube_params['default_beam'])
            ax1.imshow(opt[0].data, cmap='viridis', vmin=np.percentile(opt[0].data, 10),
                       vmax=np.percentile(opt[0].data, 99.8), origin='lower')
            # Plot positive contours
            if np.isfinite(base_contour):
                ax1.contour(hdulist_hi[0].data, cmap='Oranges', linewidths=1, levels=base_contour * 2 ** np.arange(10),
                            transform=ax1.get_transform(cubew))
            # Plot negative contours
            if np.nanmin(hdulist_hi[0].data) < -base_contour and np.isfinite(base_contour):
                ax1.contour(hdulist_hi[0].data, cmap='BuPu_r', linewidths=1.2, linestyles='dashed',
                            levels=-base_contour * 2 ** np.arange(10, -1, -1),
                            transform=ax1.get_transform(cubew))
            ax1.text(0.5, 0.05, nhi_labels, ha='center', va='center', transform=ax1.transAxes, color='white', fontsize=18)
                
        ax1.add_patch(Ellipse((0.92, 0.9), height=patch['height'], width=patch['width'], angle=cube_params['bpa'],
                              transform=ax1.transAxes, edgecolor='white', linewidth=1))

        fig.savefig(outfile, bbox_inches='tight')
        hdulist_hi.close()

    else:
        print('\t{} already exists. Will not overwrite.'.format(outfile))

    return


# Make HI grey scale image
def make_mom0(source, src_basename, cube_params, patch, opt_head, base_contour, spec_line=None, suffix='png'):
    """Overlay HI contours on the HI gray scale image.

    :param source: source object
    :type source: Astropy table
    :param src_basename: directory name
    :type src_basename: str
    :param cube_params: The characteristics of the beam and coordinate system of the image.
    :type cube_params: dict
    :param patch: size of the beam ellipse for plotting
    :type patch: dict
    :param opt_head: Header for the color image
    :type opt_head: FITS header
    :param base_contour: lowest HI contour
    :type base_contour: float
    :param spec_line: name of spectral line
    :type spec_line: str
    :param suffix: image file type
    :type suffix: str
    :return:
    """
    outfile = src_basename.replace('cubelets', 'figures') + '_{}_mom0.{}'.format(source['id'], suffix)

    if not os.path.isfile(outfile):
        try:
            print("\tMaking HI contour overlay on grey-scale HI image.")
            hdulist_hi = fits.open(src_basename + '_{}_mom0.fits'.format(str(source['id'])))
        except FileNotFoundError:
            print("\tNo mom0 fits file. Perhaps you ran SoFiA without generating moments?")
            return

        mom0 = hdulist_hi[0].data
        try:
            hiwcs, cubew = get_wcs_info(src_basename + '_{}_cube.fits'.format(source['id']))
        except FileNotFoundError:
            # Exits, but need to see if one can proceed without this...say with only mom0.fits as min requirement?
            print("\tWARNING: No cubelet to match source {}."
                  " Try retrieving coordinate info from moment 0 map.".format(source['id']))
            try:
                hiwcs, cubew = get_wcs_info(src_basename + '_{}_mom0.fits'.format(source['id']))
            except FileNotFoundError:
                print("\tERROR: No cubelet or mom0 to match source {}.\n".format(source['id']))
                exit()

        owcs = WCS(opt_head)

        nhi, nhi_label, nhi_labels = sbr2nhi(base_contour, hdulist_hi[0].header['bunit'], cube_params['bmaj'].value,
                                             cube_params['bmin'].value, source, spec_line=spec_line)
        fig = plt.figure(figsize=(8, 8))
        ax1 = fig.add_subplot(111, projection=owcs)
        plot_labels(source, ax1, cube_params['default_beam'], x_color='white')
        im = ax1.imshow(mom0, cmap='gray_r', origin='lower', transform=ax1.get_transform(cubew))
        ax1.set(facecolor="white")  # Doesn't work with the color im
        # Plot positive contours
        if np.isfinite(base_contour) and base_contour > 0.0:
            ax1.contour(mom0, cmap='Oranges_r', linewidths=1.2, levels=base_contour * 2 ** np.arange(10),
                        transform=ax1.get_transform(cubew))
        # Plot negative contours when there's still positive emission
            if np.nanmin(mom0) < -base_contour and np.isfinite(base_contour):
                ax1.contour(mom0, cmap='YlOrBr_r', linewidths=1.2, linestyles='dashed',
                            levels=-base_contour * 2 ** np.arange(10, -1, -1), transform=ax1.get_transform(cubew))
        # Plot negative contours when there's no positive emission
        elif np.isfinite(base_contour):
            ax1.contour(mom0, cmap='YlOrBr_r', linewidths=1.2, linestyles='dashed',
                        levels=base_contour * 2 ** np.arange(10, -1, -1), transform=ax1.get_transform(cubew))
        ax1.text(0.5, 0.05, nhi_labels, ha='center', va='center', transform=ax1.transAxes, fontsize=18)
        ax1.add_patch(Ellipse((0.92, 0.9), height=patch['height'], width=patch['width'], angle=cube_params['bpa'],
                              transform=ax1.transAxes, facecolor='darkorange', edgecolor='black', linewidth=1))
        cb_ax = fig.add_axes([0.91, 0.11, 0.02, 0.76])
        cbar = fig.colorbar(im, cax=cb_ax)
        cbar.set_label("HI Intensity [{}]".format(hdulist_hi[0].header['bunit']), fontsize=18)
        cbar.ax.tick_params(labelsize=16)

        ax1.set_xlim(0, opt_head['NAXIS1'])
        ax1.set_ylim(0, opt_head['NAXIS2'])

        fig.savefig(outfile, bbox_inches='tight')
        hdulist_hi.close()

    else:
        print('\t{} already exists. Will not overwrite.'.format(outfile))

    return


# Make HI significance image
def make_snr(source, src_basename, cube_params, patch, opt_head, base_contour, spec_line=None, suffix='png'):
    """Plot the pixel-by-pixel signal-to-noise ratio for the total intensity map of the source.

    :param source: source object
    :type source: Astropy table
    :param src_basename: directory name
    :type src_basename: str
    :param cube_params: The characteristics of the beam and coordinate system of the image.
    :type cube_params: dict
    :param patch: size of the beam ellipse for plotting
    :type patch: dict
    :param opt_head: Header for the color image
    :type opt_head: FITS header
    :param base_contour: lowest HI contour
    :type base_contour: float
    :param spec_line: name of spectral line
    :type spec_line: str
    :param suffix: image file type
    :type suffix: str
    :return:
    """
    outfile = src_basename.replace('cubelets', 'figures') + '_{}_snr.{}'.format(source['id'], suffix)

    if not os.path.isfile(outfile):
        try:
            print("\tMaking SNR image.")
            hdulist_snr = fits.open(src_basename + '_{}_snr.fits'.format(str(source['id'])))
        except FileNotFoundError:
            print("\tNo SNR fits file. Perhaps you ran SoFiA without generating moments?")
            return

        hdulist_hi = fits.open(src_basename + '_{}_mom0.fits'.format(str(source['id'])))

        try:
            hiwcs, cubew = get_wcs_info(src_basename + '_{}_cube.fits'.format(source['id']))
        except FileNotFoundError:
            # Exits, but need to see if one can proceed without this...say with only mom0.fits as min requirement?
            print("\tWARNING: No cubelet to match source {}."
                  " Try retrieving coordinate info from moment 0 map.".format(source['id']))
            try:
                hiwcs, cubew = get_wcs_info(src_basename + '_{}_mom0.fits'.format(source['id']))
            except FileNotFoundError:
                print("\tERROR: No cubelet or mom0 to match source {}.\n".format(source['id']))
                exit()

        mom0 = hdulist_hi[0].data
        snr = hdulist_snr[0].data
        owcs = WCS(opt_head)

        nhi, nhi_label, nhi_labels = sbr2nhi(base_contour, hdulist_hi[0].header['bunit'], cube_params['bmaj'].value,
                                             cube_params['bmin'].value, source, spec_line=spec_line)
        wa_cmap = colors.ListedColormap(['w', 'royalblue', 'limegreen', 'yellow', 'orange', 'r'])
        boundaries = [0, 1, 2, 3, 4, 5, 6]
        norm = colors.BoundaryNorm(boundaries, wa_cmap.N, clip=True)
        fig = plt.figure(figsize=(8, 8))
        ax1 = fig.add_subplot(111, projection=owcs)
        # ax1 = fig.add_subplot(111, projection=hiwcs)
        plot_labels(source, ax1, cube_params['default_beam'])
        ax1.set(facecolor="white")  # Doesn't work with the color im
        im = ax1.imshow(np.abs(snr), cmap=wa_cmap, origin='lower', norm=norm, transform=ax1.get_transform(cubew))
        if np.isfinite(base_contour):
            ax1.contour(mom0, linewidths=2, levels=[base_contour, ], colors=['k', ], transform=ax1.get_transform(cubew))
        ax1.text(0.5, 0.05, nhi_label, ha='center', va='center', transform=ax1.transAxes, fontsize=18)
        ax1.add_patch(Ellipse((0.92, 0.9), height=patch['height'], width=patch['width'], angle=cube_params['bpa'],
                              transform=ax1.transAxes, facecolor='gold', edgecolor='indigo', linewidth=1))
        cb_ax = fig.add_axes([0.91, 0.11, 0.02, 0.76])
        cbar = fig.colorbar(im, cax=cb_ax)
        cbar.set_label("Pixel SNR", fontsize=18)
        cbar.ax.tick_params(labelsize=16)

        ax1.set_xlim(0, opt_head['NAXIS1'])
        ax1.set_ylim(0, opt_head['NAXIS2'])

        fig.savefig(outfile, bbox_inches='tight')
        hdulist_hi.close()

    else:
        print('\t{} already exists. Will not overwrite.'.format(outfile))

    return


# Make velocity map for object
def make_mom1(source, src_basename, cube_params, patch, opt_head, opt_view, base_contour, spec_line=None, suffix='png',
              sofia=2):
    """

    :param source: source object
    :type source: Astropy table
    :param src_basename: directory name
    :type src_basename: str
    :param cube_params: The characteristics of the beam and coordinate system of the image.
    :type cube_params: dict
    :param patch: size of the beam ellipse for plotting
    :type patch: dict
    :param opt_head: Header for the color image
    :type opt_head: FITS header
    :param opt_view: requested size of the image for regriding
    :type opt_view: quantity
    :param base_contour: lowest HI contour
    :type base_contour: float
    :param spec_line: name of spectral line
    :type spec_line: str
    :param suffix: image file type
    :type suffix: str
    :param sofia: major sofia version number
    :type sofia: int
    :return:
    """
    outfile = src_basename.replace('cubelets', 'figures') + '_{}_mom1.{}'.format(source['id'], suffix)

    if not os.path.isfile(outfile):

        try:
            print("\tMaking velocity field.")
            mom1 = fits.open(src_basename + '_{}_mom1.fits'.format(source['id']))
        except FileNotFoundError:
            print("\tNo mom1 fits file. Perhaps you ran SoFiA without generating moments?")
            return

        if not os.path.isfile(src_basename + '_{}_cube.fits'.format(source['id'])):
            print("\tERROR: No fits cube associated with source, so can't determine min & max velocities for mom1 figure.")
            return
        elif not os.path.isfile(src_basename + '_{}_snr.fits'.format(source['id'])):
            print("\tERROR: No fits snr map associated with source, so can't determine mask for mom1 figure.")
            return

        # Get frequency information for spectral line in question:
        line = line_lookup(spec_line)

        # Do some preparatory work depending on the units of the spectral axis on the input cube.
        convention = 'Optical'
        if 'freq' in source.colnames:
            # Convert moment map from Hz into units of km/s
            mom1[0].data = (mom1[0].data * u.Hz).to(u.km / u.s, equivalencies=line['optical']).value
            # Calculate spectral quantities for plotting
            v_sys = (source['freq'] * u.Hz).to(u.km/u.s, equivalencies=line['optical']).value
            # Currently SoFiA-2 puts out frequency w20/w50 in Hz units (good)
            w50 = (const.c * source['w50'] * u.Hz / (source['freq'] * u.Hz)).to(u.km/u.s,
                                                                                equivalencies=line['optical']).value
            w20 = (const.c * source['w20'] * u.Hz / (source['freq'] * u.Hz)).to(u.km/u.s,
                                                                                equivalencies=line['optical']).value
            if sofia == 2:
                freqmin = chan2freq(source['z_min'], src_basename + '_{}_cube.fits'.format(source['id']))
                freqmax = chan2freq(source['z_max'], src_basename + '_{}_cube.fits'.format(source['id']))
            elif sofia == 1:
                freqmin = chan2freq(source['z_min'], src_basename + '_{}.fits'.format(source['id']))
                freqmax = chan2freq(source['z_max'], src_basename + '_{}.fits'.format(source['id']))
            velmax = freqmin.to(u.km / u.s, equivalencies=line['optical']).value
            velmin = freqmax.to(u.km / u.s, equivalencies=line['optical']).value
        else:
            # Convert moment map from m/s into units of km/s.
            mom1[0].data = (mom1[0].data * u.m / u.s).to(u.km / u.s).value
            # Calculate spectral quantities for plotting
            if ('v_rad' in source.colnames) or (cube_params['spec_axis'] == 'VRAD'):
                convention = 'Radio'
                v_sys = (source['v_rad'] * u.m / u.s).to(u.km / u.s).value
            elif 'v_opt' in source.colnames:
                v_sys = (source['v_opt'] * u.m / u.s).to(u.km / u.s).value
            elif 'v_app' in source.colnames:
                v_sys = (source['v_app'] * u.m / u.s).to(u.km / u.s).value
            # SoFiA-2 puts out velocity w20/w50 in pixel units. https://github.com/SoFiA-Admin/SoFiA-2/issues/63
            w50 = (source['w50'] * u.m / u.s).to(u.km / u.s).value
            w20 = (source['w20'] * u.m / u.s).to(u.km / u.s).value
            velmin = chan2vel(source['z_min'], src_basename +
                              '_{}_cube.fits'.format(source['id'])).to(u.km / u.s).value
            velmax = chan2vel(source['z_max'], src_basename +
                              '_{}_cube.fits'.format(source['id'])).to(u.km / u.s).value

        if velmin == velmax:
            singlechansource = True
        else:
            singlechansource = False

        try:
            hiwcs, cubew = get_wcs_info(src_basename + '_{}_cube.fits'.format(source['id']))
        except FileNotFoundError:
            # Exits, but need to see if one can proceed without this...say with only mom0.fits as min requirement?
            print("\tWARNING: No cubelet to match source {}."
                  " Try retrieving coordinate info from moment 0 map.".format(source['id']))
            try:
                hiwcs, cubew = get_wcs_info(src_basename + '_{}_mom0.fits'.format(source['id']))
            except FileNotFoundError:
                print("\tERROR: No cubelet or mom0 to match source {}.\n".format(source['id']))
                exit()

        mom1_d = mom1[0].data
        # Only plot values above the lowest calculated HI value:
        hdulist_hi = fits.open(src_basename + '_{}_mom0.fits'.format(str(source['id'])))
        mom0 = hdulist_hi[0].data
        if base_contour > 0.0 and np.isfinite(base_contour):
            mom1_d[mom0 < base_contour] = np.nan
        elif np.isfinite(base_contour):
            mom1_d[mom0 > base_contour] = np.nan
        else:
            mom1_d *= np.nan
        owcs = WCS(opt_head)

        hi_pos = SkyCoord(source['pos_x'], source['pos_y'], unit='deg')
        kinpa = source['kin_pa'] * u.deg

        fig = plt.figure(figsize=(8, 8))
        ax1 = fig.add_subplot(111, projection=owcs)
        plot_labels(source, ax1, cube_params['default_beam'])
        if not singlechansource:
            im = ax1.imshow(mom1_d, cmap='RdBu_r', origin='lower', transform=ax1.get_transform(cubew))
        else:
            im = ax1.imshow(mom1_d, cmap='RdBu_r', origin='lower', transform=ax1.get_transform(cubew),
                            vmin=0.999*np.nanmin(mom1_d), vmax=1.001*np.nanmax(mom1_d))
        # Don't know how to deal with CRPIX that's different between original data and subcubes (sofia issue; chan2freq, chan2vel)
        # vel_maxhalf = np.max([np.abs(velmax-v_sys), np.abs(v_sys-velmin)])
        vel_maxhalf = np.abs(velmax - velmin) / 2.
        for vunit in [5, 10, 20, 25, 30, 40, 50, 60, 75, 100, 125, 150]:
            n_contours = vel_maxhalf // vunit
            if n_contours <= 4:
                break
        levels = [v_sys-3*vunit, v_sys-2*vunit, v_sys-1*vunit, v_sys, v_sys+1*vunit, v_sys+2*vunit, v_sys+3*vunit]
        clevels = ['white', 'lightgray', 'dimgrey', 'black', 'dimgrey', 'lightgray', 'white']
        if not singlechansource:
            cf = ax1.contour(mom1_d, colors=clevels, levels=levels, linewidths=0.6, transform=ax1.get_transform(cubew))
        v_sys_label = "$v_{{sys}}$ = {}  $W_{{50}}$ = {}  $W_{{20}}$ = {} km/s".format(int(v_sys), int(w50), int(w20))

        # Plot kin_pa from HI center of galaxy; calculate end points of line
        p1x, p1y = (hi_pos.ra + 0.45 * opt_view[0] * np.sin(kinpa) / np.cos(hi_pos.dec)).deg,\
                   (hi_pos.dec + 0.45 * opt_view[0] * np.cos(kinpa)).deg
        p2x, p2y = (hi_pos.ra - 0.45 * opt_view[0] * np.sin(kinpa) / np.cos(hi_pos.dec)).deg,\
                   (hi_pos.dec - 0.45 * opt_view[0] * np.cos(kinpa)).deg
        # My one test data set in Galactic coords fails on savefig because of something weird happening in annotate.
        if 'l' in source.colnames:
            ax1.plot([p1x, p2x], [p1y, p2y], linestyle='--', color='k', transform=ax1.get_transform('world'))
        else:
            ax1.annotate("", xy=(p1x, p1y), xycoords=ax1.get_transform('world'),
                         xytext=(p2x, p2y), textcoords=ax1.get_transform('world'),
                         arrowprops=dict(arrowstyle="->,head_length=0.8,head_width=0.4", connectionstyle="arc3",
                                         linestyle='--'))
        # Plot the minor axis if pv_min was created by SoFiA:
        if os.path.isfile(src_basename + '_{}_pv_min.fits'.format(source['id'])):
            pa_min = kinpa + 90. * u.deg
            p1x, p1y = (hi_pos.ra + 0.35 * opt_view[0] * np.sin(pa_min) / np.cos(hi_pos.dec)).deg,\
                       (hi_pos.dec + 0.35 * opt_view[0] * np.cos(pa_min)).deg
            p2x, p2y = (hi_pos.ra - 0.35 * opt_view[0] * np.sin(pa_min) / np.   cos(hi_pos.dec)).deg,\
                       (hi_pos.dec - 0.35 * opt_view[0] * np.cos(pa_min)).deg
            # Assume same issues with Galactic coordinates with plotting min PA as kinpa above
            if 'l' in source.colnames:
                ax1.plot([p1x, p2x], [p1y, p2y], linestyle=':', color='k', transform=ax1.get_transform('world'))
            else:
                ax1.annotate("", xy=(p1x, p1y), xycoords=ax1.get_transform('world'),
                            xytext=(p2x, p2y), textcoords=ax1.get_transform('world'),
                            arrowprops=dict(arrowstyle="->,head_length=0.8,head_width=0.4", connectionstyle="arc3",
                                            linestyle=':'))

        ax1.text(0.5, 0.05, v_sys_label, ha='center', va='center', transform=ax1.transAxes, color='black', fontsize=18)
        if not singlechansource:
            ax1.text(0.95, 0.5, "$\Delta v_{{contours}}$ = {} km/s".format(int(vunit)), ha='center', va='center',
                     transform=ax1.transAxes, color='black', fontsize=18, rotation=90)
        ax1.add_patch(Ellipse((0.92, 0.9), height=patch['height'], width=patch['width'], angle=cube_params['bpa'],
                              transform=ax1.transAxes, edgecolor='darkred', linewidth=1))
        cb_ax = fig.add_axes([0.91, 0.11, 0.02, 0.76])
        cbar = fig.colorbar(im, cax=cb_ax)
        if not singlechansource:
            cbar.add_lines(cf)
        cbar.set_label("{} {} Velocity [km/s]".format(cube_params['spec_sys'].capitalize(), convention), fontsize=18)
        cbar.ax.tick_params(labelsize=16)

        ax1.set_xlim(0, opt_head['NAXIS1'])
        ax1.set_ylim(0, opt_head['NAXIS2'])

        fig.savefig(outfile, bbox_inches='tight')
        mom1.close()
        hdulist_hi.close()

    else:
        print('\t{} already exists. Will not overwrite.'.format(outfile))

    return


# Make velocity dispersion map for object
def make_mom2(source, src_basename, cube_params, patch, opt_head, base_contour, suffix='png'):
    """
    :return:
    """
    outfile = src_basename.replace('cubelets', 'figures') + '_{}_mom2.{}'.format(source['id'], suffix)

    if not os.path.isfile(outfile):

        try:
            print("\tMaking velocity dispersion map.")
            mom2 = fits.open(src_basename + '_{}_mom2.fits'.format(source['id']))
        except FileNotFoundError:
            print("\tNo mom2 fits file. Perhaps you ran SoFiA without generating moments?")
            return

        if not os.path.isfile(src_basename + '_{}_cube.fits'.format(source['id'])):
            print("\tERROR: No fits cube associated with source, so can't determine min & max velocities for mom2 figure.")
            return
        elif not os.path.isfile(src_basename + '_{}_snr.fits'.format(source['id'])):
            print("\tERROR: No fits snr map associated with source, so can't determine mask for mom2 figure.")
            return

        # Do some preparatory work depending on the units of the spectral axis on the input cube.
        convention = 'Optical'
        if 'freq' in source.colnames:
            # Convert moment map from Hz into units of km/s
            mom2[0].data = (HI_restfreq - mom2[0].data * u.Hz).to(u.km / u.s, equivalencies=optical_HI).value
        else:
            # Convert moment map from m/s into units of km/s.
            mom2[0].data = (mom2[0].data * u.m / u.s).to(u.km / u.s).value
            # Calculate spectral quantities for plotting
            if ('v_rad' in source.colnames) or (cube_params['spec_axis'] == 'VRAD'):
                convention = 'Radio'

        if source['z_min'] == source['z_max']:
            singlechansource = True
        else:
            singlechansource = False

        try:
            hiwcs, cubew = get_wcs_info(src_basename + '_{}_cube.fits'.format(source['id']))
        except FileNotFoundError:
            # Exits, but need to see if one can proceed without this...say with only mom0.fits as min requirement?
            print("\tWARNING: No cubelet to match source {}."
                  " Try retrieving coordinate info from moment 0 map.".format(source['id']))
            try:
                hiwcs, cubew = get_wcs_info(src_basename + '_{}_mom0.fits'.format(source['id']))
            except FileNotFoundError:
                print("\tERROR: No cubelet or mom0 to match source {}.\n".format(source['id']))
                exit()

        mom2_d = mom2[0].data
        # Only plot values above the lowest calculated HI value:
        hdulist_hi = fits.open(src_basename + '_{}_mom0.fits'.format(str(source['id'])))
        mom0 = hdulist_hi[0].data
        if base_contour > 0.0 and np.isfinite(base_contour):
            mom2_d[mom0 < base_contour] = np.nan
        elif np.isfinite(base_contour):
            mom2_d[mom0 > base_contour] = np.nan
        else:
            mom2_d *= np.nan
        owcs = WCS(opt_head)

        hi_pos = SkyCoord(source['pos_x'], source['pos_y'], unit='deg')

        fig = plt.figure(figsize=(8, 8))
        ax1 = fig.add_subplot(111, projection=owcs)
        plot_labels(source, ax1, cube_params['default_beam'])
        if not singlechansource:
            im = ax1.imshow(mom2_d, cmap='Spectral_r', origin='lower', transform=ax1.get_transform(cubew))
        else:
            im = ax1.imshow(mom2_d, cmap='RdBu_r', origin='lower', transform=ax1.get_transform(cubew),
                            vmin=0.999*np.nanmin(mom2_d), vmax=1.001*np.nanmax(mom2_d))
        # Don't know how to deal with CRPIX that's different between original data and subcubes (sofia issue; chan2freq, chan2vel)
        # vel_maxhalf = np.max([np.abs(velmax-v_sys), np.abs(v_sys-velmin)])
        vel_max = np.nanmax(mom2_d)
        for vunit in [3, 5, 10, 15, 20, 25, 30, 40, 50, 60, 75, 100, 125, 150]:
            n_contours = vel_max // vunit
            if n_contours <= 6:
                break
        levels = np.arange(vunit,vel_max,vunit)
        # clevels = ['white', 'lightgray', 'dimgrey', 'black', 'dimgrey', 'lightgray', 'white']
        if not singlechansource:
            cf = ax1.contour(mom2_d, levels=levels, colors=['k', ], linewidths=0.6, transform=ax1.get_transform(cubew))
        v_disp_label = "$\Delta \sigma_{{contours}}$ = {} km/s".format(int(vunit))

        ax1.text(0.5, 0.05, v_disp_label, ha='center', va='center', transform=ax1.transAxes, color='black', fontsize=18)
        ax1.add_patch(Ellipse((0.92, 0.9), height=patch['height'], width=patch['width'], angle=cube_params['bpa'],
                              transform=ax1.transAxes, facecolor='#4199B5', edgecolor='#D8424D', linewidth=1))
        cb_ax = fig.add_axes([0.91, 0.11, 0.02, 0.76])
        cbar = fig.colorbar(im, cax=cb_ax)
        if not singlechansource:
            cbar.add_lines(cf)
        cbar.set_label("{} Velocity Dispersion [km/s]".format(convention), fontsize=18)
        cbar.ax.tick_params(labelsize=16)

        ax1.set_xlim(0, opt_head['NAXIS1'])
        ax1.set_ylim(0, opt_head['NAXIS2'])

        fig.savefig(outfile, bbox_inches='tight')
        mom2.close()
        hdulist_hi.close()

    else:
        print('\t{} already exists. Will not overwrite.'.format(outfile))

    return


# Overlay HI contours on false color optical image
def make_color_im(source, src_basename, cube_params, patch, color_im, opt_head, base_contour, spec_line=None,
                  suffix='png', survey='panstarrs'):
    """Overlay HI contours on a false color image.

    :param source: source object
    :type source: Astropy table
    :param src_basename: directory name
    :type src_basename: str
    :param cube_params: The characteristics of the beam and coordinate system of the image.
    :type cube_params: dict
    :param patch: size of the beam ellipse for plotting
    :type patch: dict
    :param color_im: color image
    :type color_im: NDarray?
    :param opt_head: Header for the color image
    :type opt_head: FITS header
    :param base_contour: lowest HI contour
    :type base_contour: float
    :param spec_line: name of spectral line
    :type spec_line: str
    :param suffix: image file type
    :type suffix: str
    :param survey: survey name to retrieve color image
    :type survey: str
    :return:
    """
    outfile = src_basename.replace('cubelets', 'figures') + '_{}_mom0_{}.{}'.format(source['id'], survey, suffix)

    if survey == 'panstarrs': survey = 'PanSTARRS'
    elif survey == 'decals': survey = 'DECaLS'

    if not os.path.isfile(outfile):
        print("\tMaking HI contour overlay on {} image.".format(survey))
        hdulist_hi = fits.open(src_basename + '_{}_mom0.fits'.format(str(source['id'])))

        try:
            hiwcs, cubew = get_wcs_info(src_basename + '_{}_cube.fits'.format(source['id']))
        except FileNotFoundError:
            # Exits, but need to see if one can proceed without this...say with only mom0.fits as min requirement?
            print("\tWARNING: No cubelet to match source {}."
                  " Try retrieving coordinate info from moment 0 map.".format(source['id']))
            try:
                hiwcs, cubew = get_wcs_info(src_basename + '_{}_mom0.fits'.format(source['id']))
            except FileNotFoundError:
                print("\tERROR: No cubelet or mom0 to match source {}.\n".format(source['id']))
                exit()

        mom0 = hdulist_hi[0].data

        nhi, nhi_label, nhi_labels = sbr2nhi(base_contour, hdulist_hi[0].header['bunit'], cube_params['bmaj'].value,
                                             cube_params['bmin'].value, source, spec_line=spec_line)

        owcs = WCS(opt_head)
        fig = plt.figure(figsize=(8, 8))
        ax1 = fig.add_subplot(111, projection=owcs)
        # ax1.set_facecolor("darkgray")   # Doesn't work with the color im
        ax1.imshow(color_im, origin='lower')
        plot_labels(source, ax1, cube_params['default_beam'], x_color='white')
        if np.isfinite(base_contour):
            # Plot positive contours
            if base_contour > 0.0:
                ax1.contour(mom0, cmap='Oranges', linewidths=1.2, levels=base_contour * 2 ** np.arange(10),
                            transform=ax1.get_transform(cubew))
                # Plot negative contours when there's still positive emission
                if np.nanmin(mom0) < -base_contour:
                    ax1.contour(mom0, cmap='YlOrBr', linewidths=1.2, linestyles='dashed',
                                levels=-base_contour * 2 ** np.arange(10, -1, -1), transform=ax1.get_transform(cubew))
            # Plot negative contours when there's no positive emission
            else:
                ax1.contour(mom0, cmap='YlOrBr', linewidths=1.2, linestyles='dashed',
                            levels=base_contour * 2 ** np.arange(10, -1, -1), transform=ax1.get_transform(cubew))
        ax1.text(0.5, 0.05, nhi_labels, ha='center', va='center', transform=ax1.transAxes,
                 color='white', fontsize=18)
        ax1.add_patch(Ellipse((0.92, 0.9), height=patch['height'], width=patch['width'], angle=cube_params['bpa'],
                              transform=ax1.transAxes, edgecolor='lightgray', linewidth=1))

        ax1.set_xlim(0, opt_head['NAXIS1'])
        ax1.set_ylim(0, opt_head['NAXIS2'])

        fig.savefig(outfile, bbox_inches='tight')
        hdulist_hi.close()

    else:
        print('\t{} already exists. Will not overwrite.'.format(outfile))

    return


# Make pv plot for object
def make_pv(source, src_basename, cube_params, opt_view=6*u.arcmin, spec_line=None, min_axis=True, suffix='png'):
    """Plot the position-velocity slice for the source.

    :param source: source object
    :type source: Astropy table
    :param src_basename: directory name
    :type src_basename: str
    :param cube_params: The characteristics of the beam and coordinate system of the image.
    :type cube_params: dict
    :param opt_view: requested size of the image for regriding
    :type opt_view: quantity
    :param spec_line: name of spectral line
    :type spec_line: str
    :param min_axis: flag for extracting major or minor axis
    :type min_axis: boolean
    :param suffix: image file type
    :type suffix: str
    :return:
    """
    pv_axis = 'pv'
    if min_axis == True:
        pv_axis = 'pv_min'
    outfile = src_basename.replace('cubelets', 'figures') + '_{}_{}.{}'.format(source['id'], pv_axis, suffix)

    if not os.path.isfile(outfile):
        try:
            print("\tMaking {} diagram.".format(pv_axis))
            pv = fits.open(src_basename + '_{}_{}.fits'.format(str(source['id']), pv_axis))
        except FileNotFoundError:
            print("\tNo {} fits file. Perhaps you ran source finding with an old version of SoFiA-2?".format(pv_axis))
            return

        # For plotting mask, reproject needs to know unit explicitly, whereas WCS assumes it is degs (deprecated?)
        pv[0].header['CUNIT1'] = 'deg'

        wcs_pv = WCS(pv[0].header, fix=True, translate_units='shd')
        ang1, freq1 = wcs_pv.wcs_pix2world(0, 0, 0)
        ang2, freq2 = wcs_pv.wcs_pix2world(pv[0].header['NAXIS1'] - 1, pv[0].header['NAXIS2'] - 1, 0)
        fig = plt.figure(figsize=(8, 8))
        ax1 = fig.add_subplot(111, projection=WCS(pv[0].header, fix=True, translate_units='shd'))
        pvd = pv[0].data
        pvd_rms = 1.4826 * np.nanmedian(np.abs(pvd[pvd < 0]))  # Estimate rms as MAD of negative pix assuming median = 0

        # Get frequency information for spectral line in question:
        line = line_lookup(spec_line)

        # Append second color map for above the 3 sigma noise:
        # https://matplotlib.org/3.5.0/tutorials/colors/colormapnorms.html#twoslopenorm-different-mapping-on-either-side-of-a-center
        colors_noise = plt.cm.gray(np.linspace(0, 1, 256))
        colors_galaxy = plt.cm.afmhot(np.linspace(1, 0.4, 256))
        all_colors = np.vstack((colors_noise, colors_galaxy))
        pvd_map = colors.LinearSegmentedColormap.from_list('pvd_map', all_colors)
        divnorm = colors.TwoSlopeNorm(vmin=-3*pvd_rms, vcenter=+3*pvd_rms, vmax=15*pvd_rms)
        # ax1.imshow(pvd, cmap='gray', aspect='auto', vmin=-3*pvd_rms, vmax=+3*pvd_rms)
        ax1.imshow(pvd, cmap=pvd_map, aspect='auto', norm=divnorm)

        if np.all(np.isnan(pv[0].data)):
            print("\tWARNING: Input {} plot is all nan's. For SoFiA-2, may have failed to calculate kin_pa.".format(pv_axis))
            pv.close()
            return
        else:
            # Plot positive contours
            if np.nanmax(pvd) > 3*pvd_rms:
                ax1.contour(pvd, colors=['k', ], levels=3**np.arange(1, 10)*pvd_rms)
            # Plot negative contours
            if np.nanmin(pvd) < -3*pvd_rms:
                ax1.contour(pvd, colors=['w', ], levels=-pvd_rms * 3**np.arange(10, 0, -1), linestyles=['dashed', ])

            ax1.autoscale(False)
            if os.path.isfile(src_basename + '_{}_mask.fits'.format(str(source['id']))):
                print("\tAttempting to overlay mask boundaries on {} diagram ...".format(pv_axis))
                mask_pv = create_pv(source, src_basename + '_{}_mask.fits'.format(str(source['id'])),
                                    opt_view=opt_view[0], min_axis=min_axis)
                if mask_pv:
                    # Extract_pv has a header bug, reset the reference pixel:
                    mask_pv.header['CRPIX1'] = mask_pv.header['NAXIS1'] / 2 + 1
                    ax1.contour(mask_pv.data, colors='red', levels=[0.01], transform=ax1.get_transform(WCS(mask_pv.header)))
                print("\t... done.")
            else:
                print("\tNo mask cubelet found to overlay mask on {} diagram.".format(pv_axis))
            ax1.plot([0.0, 0.0], [freq1, freq2], c='orange', linestyle='--', linewidth=0.75,
                     transform=ax1.get_transform('world'))
            ax1.set_title(source['name'], fontsize=18)
            ax1.tick_params(axis='both', which='major', labelsize=18)
            ax1.set_xlabel('Angular Offset [deg]', fontsize=18)
            pos_angle = source['kin_pa']
            pa_label = 'Kinematic PA'
            if pv_axis == 'pv_min':
                pos_angle += 90.
                if (pos_angle >= 360.): pos_angle -= 360.
                pa_label = 'Minor Axis PA'
            ax1.text(0.5, 0.05, '{} = {:5.1f} deg'.format(pa_label, pos_angle), ha='center', va='center',
                     transform=ax1.transAxes, color='orange', fontsize=18)
            ax1.coords[1].set_ticks_position('l')

            convention = 'Optical'
            if 'freq' in source.colnames:
                freq_sys = source['freq']
                ax1.plot([ang1, ang2], [freq_sys, freq_sys], c='orange', linestyle='--',
                         linewidth=0.75, transform=ax1.get_transform('world'))
                ax1.set_ylabel('Frequency [MHz]', fontsize=18)
                ax1.coords[1].set_format_unit(u.MHz)
                # freq_yticks = ax1.get_yticks()  # freq auto yticks from matplotlib
                ax2 = ax1.twinx()
                vel1 = const.c.to(u.km / u.s).value * (line['restfreq'].to(u.Hz).value / freq1 - 1)
                vel2 = const.c.to(u.km / u.s).value * (line['restfreq'].to(u.Hz).value / freq2 - 1)
                ax2.set_ylim(vel1, vel2)
                ax2.set_ylabel('{} {} velocity [km/s]'.format(cube_params['spec_sys'].capitalize(), convention),
                                                              fontsize=18)
                ax2.tick_params(labelsize=16)
                # ax2.set_yticklabels(fontsize=18)
            else:
                if ('v_rad' in source.colnames) or (cube_params['spec_axis'] == 'VRAD'):
                    convention = 'Radio'
                    vel_sys = source['v_rad']
                elif 'v_opt' in source.colnames:
                    vel_sys = source['v_opt']
                elif 'v_app' in source.colnames:
                    vel_sys = source['v_app']
                ax1.plot([ang1, ang2], [vel_sys, vel_sys], c='orange', linestyle='--',
                         linewidth=0.75, transform=ax1.get_transform('world'))
                ax1.coords[1].set_format_unit(u.km / u.s)
                ax1.set_ylabel('{} {} velocity [km/s]'.format(cube_params['spec_sys'].capitalize(), convention),
                                                              fontsize=18)
            if pv[0].header['cdelt2'] < 0:
                ax1.set_ylim(ax1.get_ylim()[::-1])
                ax1.set_xlim(ax1.get_xlim()[::-1])

            fig.savefig(outfile, bbox_inches='tight')
            pv.close()

    else:
        print('\t{} already exists. Will not overwrite.'.format(outfile))

    return


def main(source, src_basename, opt_view=6*u.arcmin, suffix='png', sofia=2, beam=None, chan_width=None, surveys=None,
         snr_range=[2, 3], user_image=None, user_range=[10., 99.], spec_line=None):

    print("\tStart making spatial images.")
    swapx = False

    # Get beam information from the source cubelet
    if sofia == 2:
        try:
            cube_params = get_info(src_basename + '_{}_cube.fits'.format(source['id']), beam)
        except FileNotFoundError:
            # Exits, but need to see if one can proceed without this...say with only mom0.fits as min requirement?
            print("\tWARNING: No cubelet to match source {}."
                  " Try retrieving coordinate info from moment 0 map.".format(source['id']))
            try:
                cube_params = get_info(src_basename + '_{}_mom0.fits'.format(source['id']), beam)
            except FileNotFoundError:
                print("\tERROR: No cubelet or mom0 to match source {}.\n".format(source['id']))
                exit()
    elif sofia == 1:
        cube_params = get_info(src_basename + '_{}.fits'.format(source['id']), beam)

    opt_head = None

    # Calculate base contour from the SNR map and requested SNR range
    try:
        with fits.open(src_basename + '_{}_snr.fits'.format(str(source['id']))) as hdulist_snr, \
                fits.open(src_basename + '_{}_mom0.fits'.format(str(source['id']))) as hdulist_hi:
            HIlowest = np.median(hdulist_hi[0].data[(np.abs(hdulist_snr[0].data) > snr_range[0]) *
                                                    (np.abs(hdulist_snr[0].data) < snr_range[1])])
        print("\tThe first HI contour defined at SNR = {0} has level = {1:.3e} (mom0 data units).".format(snr_range,
                                                                                                          HIlowest))
    # If no SNR map use the channel width of the original data (provided by user if necessary) for lowest HI contour.
    except FileNotFoundError:
        if os.path.isfile(src_basename + '_{}_mom0.fits'.format(str(source['id']))):
            print("\tNo SNR fits file found. Will determine lowest contour based on rms in catalog,"
                  " min(user provided SNR), and user provided channel width.")
            if cube_params['chan_width']:
                HIlowest = source['rms'] * np.nanmin(snr_range) * np.abs(cube_params['chan_width'].value)
            # Assumes user gives chan_width in correct units of original data but SIP knows units from mom0 header!
            elif chan_width:
                HIlowest = source['rms'] * np.nanmin(snr_range) * chan_width
            else:
                print("\tWARNING: No user provided channel width. Check figures! Either provide channel width,"
                      " or rms in mom0 map units.")
                HIlowest = source['rms'] * np.nanmin(snr_range)
            print("\tThe first HI contour defined at SNR = {0} has level = {1:.3e} (mom0 data units)."
                  " ".format(np.nanmin(snr_range), HIlowest))
        else:
            print("\tERROR: No mom0 to match source {}.\n".format(source['id']))
            return

    # Get the position of the source to retrieve a survey image
    # Temporarily replace source coords w/ ICRS ra,dec or Gal l,b for plotting in the rest (won't change catalog file).
    if 'ra' in source.colnames:
        hi_pos = SkyCoord(ra=source['ra'], dec=source['dec'], unit='deg', equinox=cube_params['equinox'],
                          frame=cube_params['frame'])
        hi_pos_common = hi_pos.transform_to('icrs')
        source['pos_x'] = hi_pos_common.ra.deg
        source['pos_y'] = hi_pos_common.dec.deg
    if 'l' in source.colnames:
        hi_pos_gal = SkyCoord(l=source['l'], b=source['b'], unit='deg', frame=cube_params['frame'])
        hi_pos_common = hi_pos_gal
        source['pos_x'] = [hi_pos_common.l.deg]
        source['pos_y'] = [hi_pos_common.b.deg]

    # Calculate the size of the survey image for the moment maps
    Xc = source['x']
    Yc = source['y']
    Xmin = source['x_min']
    Ymin = source['y_min']
    Xmax = source['x_max']
    Ymax = source['y_max']
    Xsize = np.array([((Xmax - Xc) * cube_params['cellsize']).to(u.arcmin).value,
                      ((Xc - Xmin) * cube_params['cellsize']).to(u.arcmin).value])
    Ysize = np.array([((Ymax - Yc) * cube_params['cellsize']).to(u.arcmin).value,
                      ((Yc - Ymin) * cube_params['cellsize']).to(u.arcmin).value])
    if np.any(Xsize > opt_view.value / 2) | np.any(Ysize > opt_view.value / 2):
        opt_view = np.max([Xsize, Ysize]) * 2 * 1.05
        print("\tImage size bigger than default. Now {:.2f} arcmin".format(opt_view))
        opt_view = np.array([opt_view,]) * u.arcmin

    # Calculate the size of the beam (plotted as a fraction of the image size)
    patch_height = (cube_params['bmaj'] / opt_view).decompose()
    patch_width = (cube_params['bmin'] / opt_view).decompose()
    patch = {'width': patch_width, 'height': patch_height}

    # Extract cutout from user image
    # !!! Actually we do not need to read the entire image every single time. We want to read it just once.
    # I leave this for later.
    if user_image:
        print("\tLoading usr image {0:s}".format(user_image))
        with fits.open(user_image) as usrim:
            usrim_d = usrim[0].data
            usrim_h = usrim[0].header
            if ('cdelt1' in usrim_h) and ('cdelt2' in usrim_h):
                usrim_pix_x, usrim_pix_y = usrim_h['cdelt1'], np.abs(usrim_h['cdelt2'])
            elif ('cd1_1' in usrim_h) and ('cd2_2' in usrim_h):
                usrim_pix_x, usrim_pix_y = usrim_h['cd1_1'], np.abs(usrim_h['cd2_2'])
            else:
                print("\tCould not determine pixel size of user image. Aborting.")
                exit()

            if usrim_pix_x > 0:
                swapx = True
            else:
                swapx = False
            usrim_pix_x = np.abs(usrim_pix_x)
            usrim_wcs = WCS(usrim_h)
        print('\tImage loaded.')
        print('\tExtracting {0}-wide 2D cutout centred at RA = {1}, Dec = {2}.'.format(opt_view, hi_pos.ra, hi_pos.dec))
        try:
            usrim_cut = Cutout2D(usrim_d, hi_pos, [opt_view.to(u.deg).value/usrim_pix_y, opt_view.to(u.deg).value/usrim_pix_x],
                                 wcs=usrim_wcs, mode='partial')
            make_overlay_usr(source, src_basename, cube_params, patch, usrim_cut, HIlowest, swapx, user_range,
                             suffix='png', spec_line=spec_line)
            opt_head = usrim_cut.wcs.to_header()
            # wcs.to_header() seems to have a bug where it doesn't include the axis information.
            opt_head['NAXIS'] = 2
            opt_head['NAXIS1'] = usrim_cut.wcs.array_shape[0]
            opt_head['NAXIS2'] = usrim_cut.wcs.array_shape[1]
        except:
            print('\tWARNING: 2D cutout extraction failed. Source outside user image? Will try again with the next source.')
    else:
        print("\tNo user image given. Proceeding with the download of any requested archive images.")

    # For CHILES: plot HI contours on HST image if desired.
    if ('hst' in surveys) | ('HST' in surveys):
        hst_opt_view = np.array([40,]) * u.arcsec
        if np.any(Xsize > hst_opt_view.to(u.arcmin).value / 2) | np.any(Ysize > hst_opt_view.to(u.arcmin).value / 2):
            hst_opt_view = (np.max([Xsize, Ysize]) * 2 * 1.05 * u.arcmin).to(u.arcsec)
        hst_opt = get_hst_cosmos(source, opt_view=hst_opt_view)
        if hst_opt:
            patch_height = (cube_params['bmaj'] / hst_opt_view).decompose()
            patch_width = (cube_params['bmin'] / hst_opt_view).decompose()
            patch_hst = {'width': patch_width, 'height': patch_height}
            make_overlay(source, src_basename, cube_params, patch_hst, hst_opt, HIlowest, suffix=suffix, survey='hst',
                         spec_line=spec_line)
        if surveys[0] == 'hst':
            opt_head = hst_opt[0].header
            opt_view = np.array([hst_opt_view.value,]) * u.arcsec
            patch = patch_hst
        surveys.remove('hst')

    # Create a false color optical panstarrs overlay, if requested:
    if ('panstarrs' in surveys) and (hi_pos_common.frame.name != 'galactic'):
        pstar_im, pstar_head = get_panstarrs(hi_pos_common, opt_view=opt_view)
        if pstar_im:
            make_color_im(source, src_basename, cube_params, patch, pstar_im, pstar_head, HIlowest,
                          suffix=suffix, survey='panstarrs', spec_line=spec_line)
        if surveys[0] == 'panstarrs':
            opt_head = pstar_head
        surveys.remove('panstarrs')
    elif ('panstarrs' in surveys) and (hi_pos_common.frame.name == 'galactic'):
        print("\t'panstarrs' image retrieval not supported for catalog in Galactic coordinates.")
        surveys.remove('panstarrs')

    # If requested plot HI contours on DECaLS imaging
    dr9 = False
    if 'decals' in surveys and 'decals-dr9' in surveys:
        print("\tERROR: Only one between decals and decals-dr9 can be given.")
        exit()
    elif 'decals-dr9' in surveys:
        surveys[surveys.index('decals-dr9')] = 'decals'
        dr9 = True
    if ('decals' in surveys) and (hi_pos_common.frame.name != 'galactic'):
        decals_im, decals_head = get_decals(hi_pos_common, opt_view=opt_view, dr9=dr9)
        make_color_im(source, src_basename, cube_params, patch, decals_im, decals_head, HIlowest, suffix=suffix,
                      survey='decals', spec_line=spec_line)
        if surveys[0] == 'decals':
            opt_head = decals_head
        surveys.remove('decals')
    elif ('decals' in surveys) and (hi_pos_common.frame.name == 'galactic'):
        print("\t'decals' image retrieval not supported for catalog in Galactic coordinates.")
        surveys.remove('decals')

    # If requested, plot the HI contours on any number of survey images available through SkyView.
    if len(surveys) > 0:
        for survey in surveys:
            if ('wise' in survey) or ('WISE' in survey):
                overlay_image = get_wise(hi_pos_common, opt_view=opt_view, survey=survey)
                make_overlay(source, src_basename, cube_params, patch, overlay_image, HIlowest, suffix=suffix,
                             survey=survey, spec_line=spec_line)
                if surveys[0] == survey:
                    opt_head = overlay_image[0].header
            else:
                try:
                    overlay_image = get_skyview(hi_pos_common, opt_view=opt_view, survey=survey)
                    make_overlay(source, src_basename, cube_params, patch, overlay_image, HIlowest, suffix=suffix,
                                 survey=survey, spec_line=spec_line)
                    if surveys[0] == survey:
                        opt_head = overlay_image[0].header
                except ValueError:
                    print("\tERROR: \"{}\" may not among the survey hosted at skyview or survey names recognized by "
                          "astroquery. \n\t\tSee SkyView.list_surveys or SkyView.survey_dict from astroquery for valid "
                          "surveys.".format(survey))
                except HTTPError:
                    print("\tERROR: http error 404 returned from SkyView query for {} survey image. Trying with"
                          " cache=False.".format(survey))
                    try:
                        overlay_image = get_skyview(hi_pos_common, opt_view=opt_view, survey=survey, cache=False)
                        make_overlay(source, src_basename, cube_params, patch, overlay_image, HIlowest,
                                     suffix=suffix, survey=survey, spec_line=spec_line)
                        if surveys[0] == survey:
                            opt_head = overlay_image[0].header
                    except:
                        print("\t\tSecond attempt failed. Either survey doesn't cover this area, or server failed."
                              " Try again later?")
                # except:
                #     print("\tERROR: general error attempting return image from SkyView query for {} survey. Trying with"
                #           " cache=False.".format(survey))
                #     try:
                #         overlay_image = get_skyview(hi_pos_common, opt_view=opt_view, survey=survey, cache=False)
                #         make_overlay(source, src_basename, cube_params, patch, overlay_image, HIlowest, swapx,
                #                      suffix=suffix, survey=survey, spec_line=spec_line)
                #         if surveys[0] == survey:
                #             opt_head = overlay_image[0].header
                #     except:
                #         print("\t\tSecond attempt failed. Try again later?")

    # Make the rest of the images if there is a survey image to regrid to.
    if opt_head:
<<<<<<< HEAD
        make_mom0(source, src_basename, cube_params, patch, opt_head, HIlowest, suffix=suffix, spec_line=spec_line)
        make_snr(source, src_basename, cube_params, patch, opt_head, HIlowest, suffix=suffix, spec_line=spec_line)
        make_mom1(source, src_basename, cube_params, patch, opt_head, opt_view, HIlowest, suffix=suffix, sofia=2,
                  spec_line=spec_line)
=======
        make_mom0(source, src_basename, cube_params, patch, opt_head, HIlowest, suffix=suffix)
        make_snr(source, src_basename, cube_params, patch, opt_head, HIlowest, suffix=suffix)
        make_mom1(source, src_basename, cube_params, patch, opt_head, opt_view, HIlowest, suffix=suffix, sofia=2)
        make_mom2(source, src_basename, cube_params, patch, opt_head, HIlowest, suffix=suffix)
>>>>>>> 03ed7be9

    # Make pv and/or pv_min if they were created; not dependent on having a survey image to regrid to.
    make_pv(source, src_basename, cube_params, opt_view=opt_view, spec_line=spec_line, suffix=suffix, min_axis=False)
    make_pv(source, src_basename, cube_params, opt_view=opt_view, spec_line=spec_line, suffix=suffix, min_axis=True)

    plt.close('all')

    print("\tDone making spatial images.")

    return True


if __name__ == '__main__':

    main(source, src_basename, opt_view=6*u.arcmin, suffix='png', snr_range=[2, 3], user_image=None)<|MERGE_RESOLUTION|>--- conflicted
+++ resolved
@@ -1148,17 +1148,11 @@
 
     # Make the rest of the images if there is a survey image to regrid to.
     if opt_head:
-<<<<<<< HEAD
         make_mom0(source, src_basename, cube_params, patch, opt_head, HIlowest, suffix=suffix, spec_line=spec_line)
         make_snr(source, src_basename, cube_params, patch, opt_head, HIlowest, suffix=suffix, spec_line=spec_line)
         make_mom1(source, src_basename, cube_params, patch, opt_head, opt_view, HIlowest, suffix=suffix, sofia=2,
                   spec_line=spec_line)
-=======
-        make_mom0(source, src_basename, cube_params, patch, opt_head, HIlowest, suffix=suffix)
-        make_snr(source, src_basename, cube_params, patch, opt_head, HIlowest, suffix=suffix)
-        make_mom1(source, src_basename, cube_params, patch, opt_head, opt_view, HIlowest, suffix=suffix, sofia=2)
         make_mom2(source, src_basename, cube_params, patch, opt_head, HIlowest, suffix=suffix)
->>>>>>> 03ed7be9
 
     # Make pv and/or pv_min if they were created; not dependent on having a survey image to regrid to.
     make_pv(source, src_basename, cube_params, opt_view=opt_view, spec_line=spec_line, suffix=suffix, min_axis=False)
