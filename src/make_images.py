--- conflicted
+++ resolved
@@ -391,11 +391,7 @@
         pv_rms = np.nanstd(pv[0].data)
 
         fig = plt.figure(figsize=(8, 8))
-<<<<<<< HEAD
         ax1 = fig.add_subplot(111, projection=WCS(pv[0].header, fix=True, translate_units='shd'))
-=======
-        ax1 = fig.add_subplot(111, projection=wcs_pv)
->>>>>>> 4e886cd8
         ax1.imshow(pv[0].data, cmap='gray', aspect='auto')
         # if np.all (np.isnan (pv[0].data)): continue
         ax1.contour(pv[0].data, colors='black', levels=[-2 * pv_rms, 2 * pv_rms, 4 * pv_rms])
@@ -406,11 +402,7 @@
             pv[0].header['CUNIT1'] = 'deg'
             # Extract_pv has a header bug, reset the reference pixel:
             mask_pv.header['CRPIX1'] = mask_pv.header['NAXIS1'] / 2 + 1
-<<<<<<< HEAD
-            mask_pv_reprojected, footprint = reproject_interp((mask_pv.data, mask_pv.header), pv[0].header)
-=======
             mask_pv_reprojected, footprint = reproject_interp((mask_pv.data, mask_pv.header), wcs_pv, pv[0].shape)
->>>>>>> 4e886cd8
             ax1.contour(mask_pv_reprojected, colors='red', levels=[0.01])
         else:
             print("\tNo mask cubelet.  Will continue without plotting mask boundaries on pv plot.")
