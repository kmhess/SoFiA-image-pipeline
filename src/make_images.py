import os

from astropy import constants as const
from astropy.coordinates import SkyCoord
from astropy.io import fits
from astropy import units as u
from astropy.wcs import WCS
from matplotlib import colors
from matplotlib.patches import Ellipse
import matplotlib.pyplot as plt
from matplotlib.colors import PowerNorm #, LogNorm
import numpy as np
from reproject import reproject_interp
from urllib.error import HTTPError

from modules.functions import get_info
from modules.functions import chan2freq, chan2vel
from modules.get_ancillary import *
from modules.get_hst_cosmos import get_hst_cosmos

HI_restfreq = 1420405751.77 * u.Hz
optical_HI = u.doppler_optical(HI_restfreq)


###################################################################

# Overlay HI contours on optical image
<<<<<<< HEAD
def make_mom0dss2(source, src_basename, cube_params, patch, opt, base_contour, suffix='png'):
=======
def make_mom0dss2(source, src_basename, cube_params, patch, opt, suffix='png', survey='DSS2 Blue'):
>>>>>>> 58954f00

    survey_nospace = survey.replace(" ", "").lower()
    outfile = src_basename.replace('cubelets', 'figures') + '_{}_mom0{}.{}'.format(source['id'], survey_nospace, suffix)

    if not os.path.isfile(outfile):
        try:
            print("\tMaking {} optical overlaid with HI contours.".format(survey))
            hdulist_hi = fits.open(src_basename + '_{}_mom0.fits'.format(str(source['id'])))
        except FileNotFoundError:
            print("\tNo mom0 fits file. Perhaps you ran SoFiA without generating moments?")
            return

        hi_reprojected, footprint = reproject_interp(hdulist_hi, opt[0].header)

        nhi19 = 2.33e20 * base_contour / (cube_params['bmaj'].value * cube_params['bmin'].value) / 1e19
        nhi_label = "N_HI = {:.1f}, {:.1f}, {:.0f}, {:.0f}e+19".format(nhi19 * 1, nhi19 * 2, nhi19 * 4, nhi19 * 8)

        fig = plt.figure(figsize=(8, 8))
        ax1 = fig.add_subplot(111, projection=WCS(opt[0].header))
        if survey == 'hst':
            # ax1.imshow(opt[0].data, origin='lower', cmap='twilight', norm=LogNorm(vmax=5))
            # ax1.imshow(opt[0].data, origin='lower', cmap='Greys', norm=LogNorm(vmin=-0.003, vmax=30))
            ax1.imshow(opt[0].data, origin='lower', cmap='Greys',
                       norm=PowerNorm(gamma=0.25, vmin=np.percentile(opt[0].data, 20),
                                      vmax=np.percentile(opt[0].data, 99.5)))
        else:
            ax1.imshow(opt[0].data, cmap='viridis', vmin=np.percentile(opt[0].data, 10),
                       vmax=np.percentile(opt[0].data, 99.8), origin='lower')
        ax1.contour(hi_reprojected, cmap='Oranges', linewidths=1, levels=base_contour * 2 ** np.arange(10))
        ax1.scatter(source['ra'], source['dec'], marker='x', c='black', linewidth=0.75,
                    transform=ax1.get_transform('fk5'))
        ax1.set_title(source['name'], fontsize=20)
        ax1.tick_params(axis='both', which='major', labelsize=18)
        ax1.coords['ra'].set_axislabel('RA (ICRS)', fontsize=20)
        ax1.coords['dec'].set_axislabel('Dec (ICRS)', fontsize=20)
        ax1.text(0.5, 0.05, nhi_label, ha='center', va='center', transform=ax1.transAxes,
                  color='white', fontsize=18)
        ax1.add_patch(Ellipse((0.92, 0.9), height=patch['height'], width=patch['width'], angle=cube_params['bpa'],
                              transform=ax1.transAxes, edgecolor='white', linewidth=1))

        fig.savefig(outfile, bbox_inches='tight')

        hdulist_hi.close()

    else:
        print('\t{} already exists. Will not overwrite.'.format(outfile))

    return


# Make HI grey scale image
def make_mom0(source, src_basename, cube_params, patch, opt_head, base_contour, suffix='png'):

    outfile = src_basename.replace('cubelets', 'figures') + '_{}_mom0hi.{}'.format(source['id'], suffix)

    if not os.path.isfile(outfile):
        try:
            print("\tMaking HI grey scale map.")
            hdulist_hi = fits.open(src_basename + '_{}_mom0.fits'.format(str(source['id'])))
        except FileNotFoundError:
            print("\tNo mom0 fits file. Perhaps you ran SoFiA without generating moments?")
            return

        hi_reprojected, footprint = reproject_interp(hdulist_hi, opt_head)

        nhi19 = 2.33e20 * base_contour / (cube_params['bmaj'].value * cube_params['bmin'].value) / 1e19
        nhi_label = "N_HI = {:.1f}, {:.1f}, {:.0f}, {:.0f}e+19".format(nhi19 * 1, nhi19 * 2, nhi19 * 4, nhi19 * 8)

        fig = plt.figure(figsize=(8, 8))
        ax1 = fig.add_subplot(111, projection=WCS(opt_head))
        im = ax1.imshow(hi_reprojected, cmap='gray_r', origin='lower')
        ax1.set(facecolor="white")  # Doesn't work with the color im
        ax1.contour(hi_reprojected, cmap='Oranges_r', linewidths=1.2, levels=base_contour * 2 ** np.arange(10))
        ax1.scatter(source['ra'], source['dec'], marker='x', c='white', linewidth=0.75,
                    transform=ax1.get_transform('fk5'))
        ax1.set_title(source['name'], fontsize=20)
        ax1.tick_params(axis='both', which='major', labelsize=18)
        ax1.coords['ra'].set_axislabel('RA (ICRS)', fontsize=20)
        ax1.coords['dec'].set_axislabel('Dec (ICRS)', fontsize=20)
        ax1.text(0.5, 0.05, nhi_label, ha='center', va='center', transform=ax1.transAxes, fontsize=18)
        ax1.add_patch(Ellipse((0.92, 0.9), height=patch['height'], width=patch['width'], angle=cube_params['bpa'],
                              transform=ax1.transAxes, facecolor='darkorange', edgecolor='black', linewidth=1))
        cb_ax = fig.add_axes([0.91, 0.11, 0.02, 0.76])
        cbar = fig.colorbar(im, cax=cb_ax)
        cbar.set_label("HI Intensity [{}]".format(hdulist_hi[0].header['bunit']), fontsize=18)

        fig.savefig(outfile, bbox_inches='tight')

        hdulist_hi.close()

    else:
        print('\t{} already exists. Will not overwrite.'.format(outfile))

    return


# Make HI significance image
def make_snr(source, src_basename, cube_params, patch, opt_head, base_contour, suffix='png'):

    outfile = src_basename.replace('cubelets', 'figures') + '_{}_snr.{}'.format(source['id'], suffix)

    if not os.path.isfile(outfile):
        try:
            print("\tMaking pixel SNR map.")
            hdulist_snr = fits.open(src_basename + '_{}_snr.fits'.format(str(source['id'])))
        except FileNotFoundError:
            print("\tNo SNR fits file. Perhaps you ran SoFiA without generating moments?")
            return

        hdulist_hi = fits.open(src_basename + '_{}_mom0.fits'.format(str(source['id'])))
        snr_reprojected, footprint = reproject_interp(hdulist_snr, opt_head)
        hi_reprojected, footprint = reproject_interp(hdulist_hi, opt_head)

        nhi19 = 2.33e20 * base_contour / (cube_params['bmaj'].value * cube_params['bmin'].value) / 1e19

        wa_cmap = colors.ListedColormap(['w', 'royalblue', 'limegreen', 'yellow', 'orange', 'r'])
        boundaries = [0, 1, 2, 3, 4, 5, 6]
        norm = colors.BoundaryNorm(boundaries, wa_cmap.N, clip=True)
        fig = plt.figure(figsize=(8, 8))
        ax1 = fig.add_subplot(111, projection=WCS(opt_head))
        ax1.set(facecolor="white")  # Doesn't work with the color im
        im = ax1.imshow(snr_reprojected, cmap=wa_cmap, origin='lower', norm=norm)
        ax1.contour(hi_reprojected, linewidths=2, levels=[base_contour, ], colors=['k', ])
        ax1.scatter(source['ra'], source['dec'], marker='x', c='black', linewidth=0.75,
                    transform=ax1.get_transform('fk5'))
        ax1.set_title(source['name'], fontsize=20)
        ax1.tick_params(axis='both', which='major', labelsize=18)
        ax1.coords['ra'].set_axislabel('RA (ICRS)', fontsize=20)
        ax1.coords['dec'].set_axislabel('Dec (ICRS)', fontsize=20)
        ax1.text(0.5, 0.05, "N_HI = {:.1f}e+19".format(nhi19), ha='center', va='center',
                 transform=ax1.transAxes, fontsize=18)
        ax1.add_patch(Ellipse((0.92, 0.9), height=patch['height'], width=patch['width'], angle=cube_params['bpa'],
                              transform=ax1.transAxes, facecolor='gold', edgecolor='indigo', linewidth=1))
        cb_ax = fig.add_axes([0.91, 0.11, 0.02, 0.76])
        cbar = fig.colorbar(im, cax=cb_ax)
        cbar.set_label("Pixel SNR", fontsize=18)
        fig.savefig(outfile, bbox_inches='tight')
        hdulist_hi.close()

    else:
        print('\t{} already exists. Will not overwrite.'.format(outfile))

    return


# Make velocity map for object
def make_mom1(source, src_basename, cube_params, patch, opt_head, opt_view=6*u.arcmin, suffix='png', sofia=2):

    outfile = src_basename.replace('cubelets', 'figures') + '_{}_mom1.{}'.format(source['id'], suffix)

    if not os.path.isfile(outfile):

        try:
            print("\tMaking velocity map.")
            mom1 = fits.open(src_basename + '_{}_mom1.fits'.format(source['id']))
        except FileNotFoundError:
            print("\tNo mom1 fits file. Perhaps you ran SoFiA without generating moments?")
            return

        # Do some preparatory work depending on the units of the spectral axis on the input cube.
        convention = 'Optical'
        if 'freq' in source.colnames:
            # Convert moment map from Hz into units of km/s
            for i in range(mom1[0].data.shape[0]):
                for j in range(mom1[0].data.shape[1]):
                    mom1[0].data[i][j] = (mom1[0].data[i][j] * u.Hz).to(u.km / u.s, equivalencies=optical_HI).value
            # Calculate spectral quantities for plotting
            v_sys = (source['freq'] * u.Hz).to(u.km/u.s, equivalencies=optical_HI).value
            # Currently SoFiA-2 puts out frequency w20/w50 in Hz units (good)
            w50 = (const.c * source['w50'] * u.Hz / (source['freq'] * u.Hz)).to(u.km/u.s,
                                                                                equivalencies=optical_HI).value
            w20 = (const.c * source['w20'] * u.Hz / (source['freq'] * u.Hz)).to(u.km/u.s,
                                                                                equivalencies=optical_HI).value
            if sofia == 2:
                freqmin = chan2freq(source['z_min'], src_basename + '_{}_cube.fits'.format(source['id']))
                freqmax = chan2freq(source['z_max'], src_basename + '_{}_cube.fits'.format(source['id']))
            elif sofia == 1:
                freqmin = chan2freq(source['z_min'], src_basename + '_{}.fits'.format(source['id']))
                freqmax = chan2freq(source['z_max'], src_basename + '_{}.fits'.format(source['id']))
            velmax = freqmin.to(u.km / u.s, equivalencies=optical_HI).value + 5
            velmin = freqmax.to(u.km / u.s, equivalencies=optical_HI).value - 5
        else:
            # Convert moment map from m/s into units of km/s.
            for i in range(mom1[0].data.shape[0]):
                for j in range(mom1[0].data.shape[1]):
                    mom1[0].data[i][j] = (mom1[0].data[i][j] * u.m / u.s).to(u.km / u.s).value
            # Calculate spectral quantities for plotting
            v_sys = (source['v_col'] * u.m / u.s).to(u.km / u.s).value
            # SoFiA-2 puts out velocity w20/w50 in pixel units. https://github.com/SoFiA-Admin/SoFiA-2/issues/63
            w50 = (source['w50'] * cube_params['chan_width']).to(u.km / u.s).value
            w20 = (source['w20'] * cube_params['chan_width']).to(u.km / u.s).value
            velmin = chan2vel(source['z_min'], src_basename +
                              '_{}_cube.fits'.format(source['id'])).to(u.km / u.s).value + 5
            velmax = chan2vel(source['z_max'], src_basename +
                              '_{}_cube.fits'.format(source['id'])).to(u.km / u.s).value - 5
            if cube_params['spec_axis'] == 'VRAD': convention = 'Radio'

        mom1_reprojected, footprint = reproject_interp(mom1, opt_head)
        # mom1_reprojected[significance<2.0] = np.nan

        v_sys_label = "v_sys = {}   W_50 = {}  W_20 = {}".format(int(v_sys), int(w50), int(w20))
        hi_pos = SkyCoord(source['ra'], source['dec'], unit='deg')
        kinpa = source['kin_pa'] * u.deg

        fig = plt.figure(figsize=(8, 8))
        ax1 = fig.add_subplot(111, projection=WCS(opt_head))
        im = ax1.imshow(mom1_reprojected, cmap='RdBu_r', origin='lower')  #vmin=velmin, vmax=velmax, origin='lower')
        # ax1.contour(hi_reprojected, linewidths=1, levels=[sensitivity, ], colors=['k', ])
        if np.abs(velmax - velmin) > 200:
            levels = [v_sys - 100, v_sys - 50, v_sys, v_sys + 50, v_sys + 100]
            clevels = ['white', 'gray', 'black', 'gray', 'white']
        else:
            levels = [v_sys - 50, v_sys, v_sys + 50]
            clevels = ['lightgray', 'black', 'lightgray']
        ax1.contour(mom1_reprojected, colors=clevels, levels=levels, linewidths=0.6)
        # Plot HI center of galaxy
        ax1.scatter(source['ra'], source['dec'], marker='x', c='black', linewidth=0.75,
                    transform=ax1.get_transform('fk5'))
        ax1.plot([(hi_pos.ra + 0.5 * opt_view * np.sin(kinpa) / np.cos(hi_pos.dec)).deg,
                  (hi_pos.ra - 0.5 * opt_view * np.sin(kinpa) / np.cos(hi_pos.dec)).deg],
                 [(hi_pos.dec + 0.5 * opt_view * np.cos(kinpa)).deg,
                  (hi_pos.dec - 0.5 * opt_view * np.cos(kinpa)).deg],
                 c='black', linestyle='--', linewidth=0.75, transform=ax1.get_transform('icrs'))
        ax1.set_title(source['name'], fontsize=20)
        ax1.tick_params(axis='both', which='major', labelsize=18)
        ax1.coords['ra'].set_axislabel('RA (ICRS)', fontsize=20)
        ax1.coords['dec'].set_axislabel('Dec (ICRS)', fontsize=20)
        ax1.text(0.5, 0.05, v_sys_label, ha='center', va='center', transform=ax1.transAxes,
                 color='black', fontsize=18)
        ax1.add_patch(Ellipse((0.92, 0.9), height=patch['height'], width=patch['width'], angle=cube_params['bpa'],
                              transform=ax1.transAxes, edgecolor='darkred', linewidth=1))
        cb_ax = fig.add_axes([0.91, 0.11, 0.02, 0.76])
        cbar = fig.colorbar(im, cax=cb_ax)
        # cbar.set_label("Barycentric Optical Velocity [km/s]", fontsize=18)
        cbar.set_label("{} {} Velocity [km/s]".format(cube_params['spec_sys'].capitalize(), convention), fontsize=18)

        fig.savefig(outfile, bbox_inches='tight')

        mom1.close()

    else:
        print('\t{} already exists. Will not overwrite.'.format(outfile))

    return


# Overlay HI contours on false color optical image
def make_panstarrs(source, src_basename, cube_params, patch, color_im, opt_head, base_contour, suffix='png'):

    outfile = src_basename.replace('cubelets', 'figures') + '_{}_mom0pstr.{}'.format(source['id'], suffix)

    if not os.path.isfile(outfile):
        print("\tMaking PanSTARRS image overlaid with HI contours.")
        hdulist_hi = fits.open(src_basename + '_{}_mom0.fits'.format(str(source['id'])))
        hi_reprojected, footprint = reproject_interp(hdulist_hi, opt_head)

        nhi19 = 2.33e20 * base_contour / (cube_params['bmaj'].value * cube_params['bmin'].value) / 1e19
        nhi_label = "N_HI = {:.1f}, {:.1f}, {:.0f}, {:.0f}e+19".format(nhi19 * 1, nhi19 * 2, nhi19 * 4, nhi19 * 8)

        fig = plt.figure(figsize=(8, 8))
        ax1 = fig.add_subplot(111, projection=WCS(opt_head))
        # ax1.set_facecolor("darkgray")   # Doesn't work with the color im
        ax1.imshow(color_im, origin='lower')
        ax1.contour(hi_reprojected, cmap='Oranges', linewidths=1, levels=base_contour * 2 ** np.arange(10))
        ax1.scatter(source['ra'], source['dec'], marker='x', c='white', linewidth=0.75,
                    transform=ax1.get_transform('fk5'))
        ax1.set_title(source['name'], fontsize=20)
        ax1.tick_params(axis='both', which='major', labelsize=18)
        ax1.coords['ra'].set_axislabel('RA (ICRS)', fontsize=20)
        ax1.coords['dec'].set_axislabel('Dec (ICRS)', fontsize=20)
        ax1.text(0.5, 0.05, nhi_label, ha='center', va='center', transform=ax1.transAxes,
                 color='white', fontsize=18)
        ax1.add_patch(Ellipse((0.92, 0.9), height=patch['height'], width=patch['width'], angle=cube_params['bpa'],
                              transform=ax1.transAxes, edgecolor='lightgray', linewidth=1))
        fig.savefig(outfile, bbox_inches='tight')
    else:
        print('\t{} already exists. Will not overwrite.'.format(outfile))

    return


# Make pv plot for object
def make_pv(source, src_basename, cube_params, suffix='png'):

    outfile = src_basename.replace('cubelets', 'figures') + '_{}_pv.{}'.format(source['id'], suffix)

    if not os.path.isfile(outfile):
        try:
            print("\tMaking pv slice.")
            pv = fits.open(src_basename + '_{}_pv.fits'.format(str(source['id'])))
        except FileNotFoundError:
            print("\tNo pv fits file.  Perhaps you ran SoFiA-2 which doesn't produce this yet?")
            return

        wcs_pv = WCS(pv[0].header)
        ang1, freq1 = wcs_pv.wcs_pix2world(0, 0, 0)
        ang2, freq2 = wcs_pv.wcs_pix2world(pv[0].header['NAXIS1'] - 1, pv[0].header['NAXIS2'] - 1, 0)
        pv_rms = np.nanstd(pv[0].data)

        fig = plt.figure(figsize=(8, 8))
        ax1 = fig.add_subplot(111, projection=WCS(pv[0].header))
        ax1.imshow(pv[0].data, cmap='gray', aspect='auto')
        # if np.all (np.isnan (pv[0].data)): continue
        ax1.contour(pv[0].data, colors='black', levels=[-2 * pv_rms, 2 * pv_rms, 4 * pv_rms])
        ax1.autoscale(False)
        ax1.plot([0.0, 0.0], [freq1, freq2], c='orange', linestyle='--', linewidth=0.75,
                 transform=ax1.get_transform('world'))
        ax1.set_title(source['name'], fontsize=16)
        ax1.tick_params(axis='both', which='major', labelsize=18)
        ax1.set_xlabel('Angular Offset [deg]', fontsize=16)
        ax1.text(0.5, 0.05, 'Kinematic PA = {:5.1f} deg'.format(source['kin_pa']), ha='center', va='center',
                 transform=ax1.transAxes, color='orange', fontsize=18)
        ax1.coords[1].set_ticks_position('l')

        convention = 'Optical'
        if 'freq' in source.colnames:
            freq_sys = source['freq']
            ax1.plot([ang1, ang2], [freq_sys, freq_sys], c='orange', linestyle='--',
                     linewidth=0.75, transform=ax1.get_transform('world'))
            ax1.set_ylabel('Frequency [Hz]', fontsize=16)
            # freq_yticks = ax1.get_yticks()  # freq auto yticks from matplotlib
            ax2 = ax1.twinx()
            vel1 = const.c.to(u.km / u.s).value * (HI_restfreq.value / freq1 - 1)
            vel2 = const.c.to(u.km / u.s).value * (HI_restfreq.value / freq2 - 1)
            ax2.set_ylim(vel2, vel1)
            ax2.set_ylabel('{} {} velocity [km/s]'.format(cube_params['spec_sys'].capitalize(), convention))
        else:
            if cube_params['spec_axis'] == 'VRAD': convention = 'Radio'
            vel_sys = source['v_col']
            ax1.plot([ang1, ang2], [vel_sys, vel_sys], c='orange', linestyle='--',
                     linewidth=0.75, transform=ax1.get_transform('world'))
            ax1.set_ylabel('{} {} velocity [m/s]'.format(cube_params['spec_sys'].capitalize(), convention,
                                                        fontsize=18))

        fig.savefig(outfile, bbox_inches='tight')
        pv.close()

    else:
        print('\t{} already exists. Will not overwrite.'.format(outfile))

    return


<<<<<<< HEAD
def main(source, src_basename, opt_view=6*u.arcmin, suffix='png', sofia=2, beam=None, snr_range=[2,3]):
=======
def main(source, src_basename, opt_view=6*u.arcmin, suffix='png', sofia=2, beam=None, surveys=None):
>>>>>>> 58954f00

    print("\n\tStart making spatial images of the spectral line source {}: {}.".format(source['id'], source['name']))

    # Get beam information from the source cubelet
    if sofia == 2:
        cube_params = get_info(src_basename + '_{}_cube.fits'.format(source['id']), beam)
    elif sofia == 1:
        cube_params = get_info(src_basename + '_{}.fits'.format(source['id']), beam)

    # Calculate base contour
    try:
        with fits.open(src_basename + '_{}_snr.fits'.format(str(source['id']))) as hdulist_snr, fits.open(src_basename + '_{}_mom0.fits'.format(str(source['id']))) as hdulist_hi:
             HIlowest = np.median(hdulist_hi[0].data[(hdulist_snr[0].data > snr_range[0])*(hdulist_snr[0].data < snr_range[1])])
        print("\tThe first HI contour defined at SNR = {0} has level = {1:.3e} (mom0 data units).".format(snr_range,HIlowest))
    except FileNotFoundError:
        print("\tNo SNR and/or mom0 fits file. Perhaps you ran SoFiA without generating moments?")
        return
#    with fits.open(src_basename + '_{}_mom0.fits'.format(str(source['id']))) as hdulist_hi
#    base_contour = np.median(hdulist_hi[0].data[(hdulist_snr[0].data > snr_range[0])*(hdulist_snr[0].data < snr_range[1])])

    # Get the position of the source to retrieve an optical image
    hi_pos = SkyCoord(ra=source['ra'], dec=source['dec'], unit='deg',
                      equinox=cube_params['equinox'], frame=cube_params['frame'])

    # SkyView (and maybe other queries??) won't retrieve non-ICRS or non-J2000 coordinates every time,
    # so let's transform everything to ICRS ....Need to keep an eye on this (may have been a server issue).
    hi_pos_icrs = hi_pos.transform_to('icrs')

    # Calculate the size of the optical image for the moment maps
    Xc = source['x']
    Yc = source['y']
    Xmin = source['x_min']
    Ymin = source['y_min']
    Xmax = source['x_max']
    Ymax = source['y_max']
    Xsize = np.array([((Xmax - Xc) * cube_params['cellsize']).to(u.arcmin).value,
                      ((Xc - Xmin) * cube_params['cellsize']).to(u.arcmin).value])
    Ysize = np.array([((Ymax - Yc) * cube_params['cellsize']).to(u.arcmin).value,
                      ((Yc - Ymin) * cube_params['cellsize']).to(u.arcmin).value])
    if np.any(Xsize > opt_view.value / 2) | np.any(Ysize > opt_view.value / 2):
        opt_view = np.max([Xsize, Ysize]) * 2 * 1.05 * u.arcmin
        print("\tImage size bigger than default. Now {:.2f} arcmin".format(opt_view.value))

    # Get optical images, based on the HI position and given image size.
    dss2 = get_skyview(hi_pos_icrs, opt_view=opt_view, survey='DSS2 Blue')
    pstar_view = opt_view
    if opt_view > 8*u.arcmin:
        pstar_view = 8*u.arcmin
        print("\tAdjusted viewing size greater than 8 arcmin.  This is the SIP imposed limit on PanSTARRS "
              "images (they are much bigger than DSS2).")
    pstar_im, pstar_head = get_panstarrs(hi_pos_icrs, opt_view=pstar_view)

    # Temporarily replace with ICRS ra/dec for plotting purposes in the rest (won't change catalog file.):
    source['ra'] = hi_pos_icrs.ra.deg
    source['dec'] = hi_pos_icrs.dec.deg

    # Calculate the size of the beam (plotted as a fraction of the image size)
    patch_height = (cube_params['bmaj'] / opt_view).decompose()
    patch_width = (cube_params['bmin'] / opt_view).decompose()
    patch = {'width': patch_width, 'height': patch_height}

    # Create the first optical overlay figure:
    if dss2:
        make_mom0dss2(source, src_basename, cube_params, patch, dss2, HIlowest, suffix=suffix)
        opt_head = dss2[0].header
        dss2.close()

    # In theory can have different sizes for the panstarrs and dss2 images, but then need to recalculate the patch
    # to represent the beam size.  This isn't done rigorously yet.
    if pstar_im:
        patch_height = (cube_params['bmaj'] / pstar_view).decompose()
        patch_width = (cube_params['bmin'] / pstar_view).decompose()
        patch_pstar = {'width': patch_width, 'height': patch_height}
        make_panstarrs(source, src_basename, cube_params, patch_pstar, pstar_im, pstar_head, HIlowest, suffix=suffix)

    # Use dss2 image as the base for regridding the HI since it is relatively small (although set by the number of pixels...
    # need to change this to take into account pixel scale to be rigorous.
    # If dss2 doesn't exist, use panstarrs image as the base for regridding.
    if not dss2:
        opt_head = pstar_head
        patch = patch_pstar

    # For CHILES: plot HI contours on HST image if desired.
    if ('hst' in surveys) | ('HST' in surveys):
        surveys.remove('hst')
        hst_opt_view = 40 * u.arcsec
        if np.any(Xsize > hst_opt_view.to(u.arcmin).value / 2) | np.any(Ysize > hst_opt_view.to(u.arcmin).value / 2):
            hst_opt_view = (np.max([Xsize, Ysize]) * 2 * 1.05 * u.arcmin).to(u.arcsec)
        hst_opt = get_hst_cosmos(source, opt_view=hst_opt_view)
        if hst_opt:
            patch_height = (cube_params['bmaj'] / hst_opt_view).decompose()
            patch_width = (cube_params['bmin'] / hst_opt_view).decompose()
            patch_hst = {'width': patch_width, 'height': patch_height}
            make_mom0dss2(source, src_basename, cube_params, patch_hst, hst_opt, suffix=suffix, survey='hst')

    # If requested, plot the HI contours on any number of surveys available through SkyView.
    if len(surveys) > 0:
        for survey in surveys:
            try:
                overlay_image = get_skyview(hi_pos_icrs, opt_view=opt_view, survey=survey)
                make_mom0dss2(source, src_basename, cube_params, patch, overlay_image, suffix=suffix, survey=survey)
            except ValueError:
                print("\tERROR: \"{}\" may not among the survey hosted at skyview or survey names recognized by "
                      "astroquery. \n\t\tSee SkyView.list_surveys or SkyView.survey_dict from astroquery for valid "
                      "surveys.".format(survey))
            except HTTPError:
                print("\tERROR: http error 404 returned from SkyView query.  Skipping {}.".format(survey))

    # Make the rest of the images if there is an optical image to regrid to.
    # Could change this to make images no matter what...
    if dss2 or pstar_im:
        make_mom0(source, src_basename, cube_params, patch, opt_head, HIlowest, suffix=suffix)
        make_snr(source, src_basename, cube_params, patch, opt_head, HIlowest, suffix=suffix)
        make_mom1(source, src_basename, cube_params, patch, opt_head, opt_view=opt_view, suffix=suffix, sofia=2)

    # Make pv if it was created (only in SoFiA-1); not dependent on optical image.
    make_pv(source, src_basename, cube_params, suffix=suffix)

    plt.close('all')

    print("\tDone making spatial images of the spectral line source {}: {}.".format(source['id'], source['name']))

    return True


if __name__ == '__main__':

    main(source, src_basename, opt_view=6*u.arcmin, suffix='png', snr_range=[2,3])<|MERGE_RESOLUTION|>--- conflicted
+++ resolved
@@ -25,11 +25,7 @@
 ###################################################################
 
 # Overlay HI contours on optical image
-<<<<<<< HEAD
-def make_mom0dss2(source, src_basename, cube_params, patch, opt, base_contour, suffix='png'):
-=======
-def make_mom0dss2(source, src_basename, cube_params, patch, opt, suffix='png', survey='DSS2 Blue'):
->>>>>>> 58954f00
+def make_mom0dss2(source, src_basename, cube_params, patch, opt, base_contour, suffix='png', survey='DSS2 Blue'):
 
     survey_nospace = survey.replace(" ", "").lower()
     outfile = src_basename.replace('cubelets', 'figures') + '_{}_mom0{}.{}'.format(source['id'], survey_nospace, suffix)
@@ -373,11 +369,7 @@
     return
 
 
-<<<<<<< HEAD
-def main(source, src_basename, opt_view=6*u.arcmin, suffix='png', sofia=2, beam=None, snr_range=[2,3]):
-=======
-def main(source, src_basename, opt_view=6*u.arcmin, suffix='png', sofia=2, beam=None, surveys=None):
->>>>>>> 58954f00
+def main(source, src_basename, opt_view=6*u.arcmin, suffix='png', sofia=2, beam=None, surveys=None, snr_range=[2,3]):
 
     print("\n\tStart making spatial images of the spectral line source {}: {}.".format(source['id'], source['name']))
 
