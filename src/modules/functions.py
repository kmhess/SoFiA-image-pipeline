from astropy.coordinates import SkyCoord
from astropy import constants as const
from astropy.io import fits
from astropy import units as u
from astropy.wcs import WCS
import numpy as np
from pvextractor import extract_pv_slice, PathFromCenter

HI_restfreq = 1420405751.77 * u.Hz


###################################################################


def chan2freq(channels, fits_name):
    """Convert channels to frequencies.

    :param channels: which channels to convert
    :type channels: Iterable[int]
    :param fits_name: name of the FITS file
    :type fits_name: str
    :return: frequencies
    :rtype: Iterable[float]
    """
    header = fits.getheader(fits_name)
    # Don't know how to deal with cubelets having diff CRPIX3 from orig data; catalog data is in ref to orig base 0
    frequencies = (header['CDELT3'] * (channels - (header['CRPIX3'] - 1)) + header['CRVAL3']) * u.Hz
    # frequencies = (header['CDELT3'] * channels + header['CRVAL3']) * u.Hz
    return frequencies


def chan2vel(channels, fits_name):
    """Convert channels to velocities.

    N.B.: This assumes the channels have uniform width in velocity space,
          which may not be the case!

    :param channels: the channels to convert
    :type channels: Iterable[int]
    :param fits_name: name of the FITS file
    :type fits_name: str
    :return: calculated velocities
    :rtype: Iterable[float]
    """
    print("\tWARNING: Assuming channels are uniform width in velocity.")
    header = fits.getheader(fits_name)
    # Don't know how to deal with cubelets having diff CRPIX3 from orig data; catalog data is in ref to orig base 0
    velocities = (header['CDELT3'] * (channels - (header['CRPIX3'] - 1)) + header['CRVAL3']) * u.m / u.s
    # velocities = (header['CDELT3'] * channels + header['CRVAL3']) * u.m / u.s
    return velocities


def felo2vel(channels, fits_name):
    """Converts channels to velocities for a cube with non-linear channels.

    N.B.: This conversion differs from the output of SoFiA-2 which uses wcslib and therefore may not be strictly correct.

    :param channels:
    :type channels: Iterable[int]
    :param fits_name: name of the FITS file
    :type fits_name: str
    :return: calculated velocities
    :rtype: Iterable[float]
    """
    # Formula taken from here: https://www.astro.rug.nl/software/kapteyn/spectralbackground.html#aips-axis-type-felo
    print("\tWARNING: Axis type FELO...this conversion may not be precise (may be off by ~10 km/s).")
    c = const.c.to(u.m/u.s).value
    header = fits.getheader(fits_name)
    fr = header['RESTFREQ'] / (1 + header['CRVAL3'] / c)
    df = -1 * header['RESTFREQ'] * header['CDELT3'] * c / ((c + header['CRVAL3']) * (c + header['CRVAL3']))
    velocities = header['CRVAL3'] + c * header['RESTFREQ'] * (1 / (fr + (channels - header['CRPIX3']) * df) - 1 / fr)
    return velocities


def sbr2nhi(sbr, bunit, bmaj, bmin, source, spec_line=None):
    """Get the HI column density from sbr.  See Section 15 of Meyer et al (2017) for equations: 
    https://ui.adsabs.harvard.edu/abs/2017PASA...34...52M/abstract

    :param sbr: SBR
    :type sbr: float
    :param bunit: unit in which sbr is measured
    :type bunit: str
    :param bmaj: major axis of the beam in arcseconds
    :type bmaj: float
    :param bmin: minor axis of the beam
    :type bmin: float
    :param source: source object
    :type source: Astropy table
    :return: column density
    :rtype: float
    """

    c = const.c.to(u.m/u.s).value
    line = line_lookup(spec_line)
    
    if (bunit == 'Jy/beam*m/s') or (bunit == 'Jy/beam*M/S'):
        print("\tWARNING: Assumes velocity axis of cube is in the *observed* frame. If cube is in source rest frame, "
              "the column density is (1+z) times greater than shown.")
        if ('v_rad' in source.colnames): # or (cube_params['spec_axis'] == 'VRAD'): # Taken from make_images.py.
            # First convert to observed frequency, then to redshift following these equations:
            # https://web-archives.iram.fr/ARN/may95/node4.html
            print("\tWARNING: HI column density calculation assumes optical velocity convention. Data is in radio convention!")
            vel_sys = source['v_rad']
            freq_sys = HI_restfreq * (1 - vel_sys/c)
            z = (HI_restfreq - freq_sys) / freq_sys
        elif 'v_opt' in source.colnames:
            vel_sys = source['v_opt']
            z = vel_sys / c
        elif 'v_app' in source.colnames:
            vel_sys = source['v_app']
            z = vel_sys / c

        if (spec_line == None) or (spec_line == 'HI'):
            nhi = 1.104e+21 * (1 + z) ** 2 * sbr / bmaj / bmin
        else:
            print("\tWARNING: Mom0 units not corrected for non-HI lines in units of Jy/beam*m/s.")
            nhi = sbr

    elif (bunit == 'Jy/beam*Hz') or (bunit == 'beam-1 Jy*Hz'):
        freq_sys = source['freq']
        z = (HI_restfreq.value - freq_sys) / freq_sys

        if (spec_line == None) or (spec_line == 'HI'):
            nhi = 2.330e+20 * (1 + z) ** 4 * sbr / bmaj / bmin
        else:
            # Units of Jy/beam Hz
            nhi = sbr
            # Units of Kelvin Hz
            # nhi = 1.222e+3 * sbr / bmaj / bmin / line['restfreq'].to(u.GHz).value**2
        
    else:
        if (spec_line == None) or (spec_line == 'HI'):
            print("\tWARNING: Mom0 image units are not Jy/beam*m/s or Jy/beam*Hz. Cannot convert to HI column density.")
        else:
            print("\tWARNING: Mom0 image units are not Jy/beam*m/s or Jy/beam*Hz.")
        nhi = sbr
    
    if np.isfinite(nhi):
        nhi_ofm = int(np.floor(np.log10(np.abs(nhi))))
    else:
        nhi_ofm = 0
    
    if (spec_line == None) or (spec_line == 'HI'):
        nhi_label = r'$N_\mathrm{{HI}}$ = {0:.1f} x $10^{{ {1:d} }}$ cm$^{{-2}}$'.format(nhi/10**nhi_ofm, nhi_ofm)
        nhi_labels = r'$N_\mathrm{{HI}}$ = $2^n$ x {0:.1f} x $10^{{ {1:d} }}$ cm$^{{-2}}$ ($n$=0,1,...)'.format(nhi/10**nhi_ofm, nhi_ofm)
    else:
        nhi_label = r'$S_\mathrm{{{0:s}}}$ = {1:.1f} x $10^{{ {2:d} }}$ Jy/bm Hz'.format(line['name'], nhi/10**nhi_ofm, nhi_ofm)
<<<<<<< HEAD
        nhi_labels = r'$S_\mathrm{{{:s}}}$ = $2^n$ x {:.1f} x $10^{{ {:d} }}$ Jy/bm Hz ($n$=0,1,...)'.format(line['name'],
=======
        nhi_labels = r'$S_\mathrm{{{:s}}}$ = $2^n$ x {:.1f}x$10^{{ {:d} }}$ Jy/bm Hz ($n$=0,1...)'.format(line['name'],
>>>>>>> 55b55c75
                                                                                             nhi/10**nhi_ofm, nhi_ofm)

    return nhi, nhi_label, nhi_labels


def get_info(fits_name, beam=None, source_id=0):
    """Get the beam info from a FITS file.

    :param fits_name: name of the FITS file
    :type fits_name: str
    :param beam: beam specifications, defaults to None. Specifications are
        given in arcsec (axes) and degrees (position_angle), and formatted as
        {[major_axis, minor_axis, position_angle]|[major_axis, minor_axis]|
        [position_angle]}
    :type beam: Iterable[float], optional
    :return: The characteristics of the beam and coordinate system of the image.
    :rtype: dict
    """

    # For FITS conventions on the equinox, see:
    # https://fits.gsfc.nasa.gov/standard40/fits_standard40aa-le.pdf

    header = fits.getheader(fits_name)

    cellsize = header['CDELT2'] * 3600. * u.arcsec

    default_beam = False
    if len(beam) == 3:
        print(f"\tUsing user specified beam: {beam[0]} arcsec by {beam[1]} arcsec; PA: {beam[2]} deg")
        bmaj = beam[0] * u.arcsec
        bmin = beam[1] * u.arcsec
        bpa = beam[2]
    elif len(beam) == 2:
        print(f"\tWARNING: assuming PA = 0. Using user specified beam: {beam[0]} arcsec by {beam[1]} arcsec.")
        bmaj = beam[0] * u.arcsec
        bmin = beam[1] * u.arcsec
        bpa = 0
    elif len(beam) == 1:
        print(f"\tWARNING: using user specified circular beam size of {beam[0]} arcsec.")
        bmaj = bmin = beam[0] * u.arcsec
        bpa = 0
    else:
        try:
            bmaj = header['BMAJ'] * 3600. * u.arcsec
            bmin = header['BMIN'] * 3600. * u.arcsec
            bpa = header['BPA']
            if bmaj * bmin == 0.0:
                print("\tWARNING: BMAJ and/or BMIN in header = 0! "
                      "Assuming beam is 3.5x3.5 pixels"
                      "\n\t\tColumn density and beam plotted as order of magnitude estimate ONLY. "
                      "\n\t\tRerun with -b and provide beam info to remove red strikethroughs on plots.")
                bmaj, bmin, bpa = 3.5 * cellsize, 3.5 * cellsize, 0
                default_beam = True
            else:
                print(f"\tFound {bmaj:.1f} by {bmin:.1f} beam with PA={bpa:.1f} deg in primary header.")
        except:
            print("\tWARNING: Couldn't find beam in primary header information; in other extension? "
                  "Assuming beam is 3.5x3.5 pixels"
                  "\n\t\tColumn density and beam plotted as order of magnitude estimate ONLY. "
                  "\n\t\tRerun with -b and provide beam info to remove red strikethroughs on plots.")
            bmaj, bmin, bpa = 3.5 * cellsize, 3.5 * cellsize, 0
            default_beam = True

    pix_per_beam = bmaj / cellsize * bmin / cellsize * np.pi / (4 * np.log(2))

    # Try catching cubes in Galactic coordinates first
    if 'GLON' in header['CTYPE1']:
        print("\tFound data is in Galactic spatial frame.")
        equinox = None
        frame = 'galactic'
    # If not Galacticc, try to determine the equinox of the observations
    else:
        try:
            equinox = header['EQUINOX']
            if equinox < 1984.0:
                equinox = 'B' + str(equinox)
                frame = 'fk4'
            else:
                equinox = 'J' + str(equinox)
                frame = 'fk5'
            print("\tFound {} equinox in header.".format(equinox))
        except KeyError:
            try:
                equinox = header['EPOCH']
                if equinox < 1984.0:
                    equinox = 'B' + str(equinox)
                    frame = 'fk4'
                else:
                    equinox = 'J' + str(equinox)
                    frame = 'fk5'
                print("\tWARNING: Using deprecated EPOCH in header for equinox: {}.".format(equinox))
            except KeyError:
                print("\tWARNING: No equinox information in header; assuming ICRS frame.")
                equinox = None
                frame = 'icrs'

    # Try to determine the reference frame.  AIPS conventions use VELREF: http://parac.eu/AIPSMEM117.pdf
    spec_sys = False
    try:
        spec_sys = header['SPECSYS']
        print("\tFound {} reference frame specified in SPECSYS in header.".format(spec_sys))
    except:
        try:
            spec_sys = header['SPECSYS3']
            print("\tFound {} reference frame specified in SPECSYS3 in header.".format(spec_sys))
        except:
            try:
                velref = header['VELREF']
                if velref == 1: spec_sys = 'LSR'
                if velref == 2: spec_sys = 'HELIOCEN'
                if velref == 3: spec_sys = 'TOPOCENT'
                print("\tDerived {} reference frame from VELREF in header using AIPS convention.".format(spec_sys))
            except:
                # Comment this message out for now...program checks later.
                print("\tNo SPECSYS, SPECSYS3, or VELREF in header to define reference frame, will check CTYPE3.")
                pass

    # Try to determine the spectral properties
    if (fits_name[-9:] != 'cube.fits') and (source_id != 0):
        print("\tWARNING: Retrieving info from a moment map or other 2D image?")
        chan_width = None
        spec_axis = None
    else:
        spec_axis = header['CTYPE3']
        chan_width = header['CDELT3']
        if 'FREQ' in spec_axis:
            units = u.Hz
        else:
            units = u.m / u.s
        chan_width = chan_width * units

        print("\tFound CTYPE3 spectral axis type {} in header.".format(spec_axis))
        if ("-" in spec_axis) and spec_sys:
            print("\tWARNING: dropping end of spectral axis type. Using SPECSYS/VELREF for reference frame.")
            spec_axis = spec_axis.split ("-")[0]
        elif ("-" in spec_axis) and (not spec_sys):
            spec_sys = spec_axis.split("-")[1]
            spec_axis = spec_axis.split("-")[0]
            if spec_sys == 'HEL': spec_sys = 'HELIOCEN'
            print("\tWARNING: attempting to use end of CTYPE3 for reference frame: {}".format(spec_sys))

    if not spec_sys:
        print("\tNo SPECSYS, VELREF, or reference frame in CTYPE3, assuming data in TOPOCENT reference frame.")
        spec_sys = 'TOPOCENT'

    return {'bmaj': bmaj, 'bmin': bmin, 'bpa': bpa, 'pix_per_beam': pix_per_beam, 'default_beam': default_beam,
            'chan_width': chan_width, 'equinox': equinox, 'frame': frame, 'cellsize': cellsize, 'spec_sys': spec_sys,
            'spec_axis': spec_axis}


def get_radecfreq(catalog, original):
    """Get the right ascension, declination, and frequeny of a catalog object.

    :param catalog: catalog object header
    :type catalog: astropy.Header? TODO check in function calls
    :param original: name of the original file
    :type original: str
    :return: right ascension, declination, and frequency
    :rtype: tuple
    """

    header = fits.getheader(original)
    wcs = WCS(header)
    # Get the x,y-position of the catalog object
    Xc = catalog['x']
    Yc = catalog['y']
    if header['NAXIS'] == 3:
        subcoords = wcs.wcs_pix2world(Xc, Yc, 1, 0)   # origin follows: spatial, spectral, stokes?
    if header['NAXIS'] == 4:
        subcoords = wcs.wcs_pix2world(Xc, Yc, 1, 0, 0)
    ra, dec, freq = subcoords[0], subcoords[1], subcoords[2]

    return ra, dec, freq


def get_subcube(source, original):
    """Retrieve a subcube from a datacube

    :param source: source object
    :type source: Astropy table
    :param original: original data file
    :type original: str
    :return: subcube of data
    :rtype: NDArray
    """

    hdu_orig = fits.open(original)

    if hdu_orig[0].header['NAXIS'] == 4:
        stokes_dim, z_dim, y_dim, x_dim = 0, 1, 2, 3
    if hdu_orig[0].header['NAXIS'] == 3:
        z_dim, y_dim, x_dim = 0, 1, 2

    # Some lines stolen from cubelets in  SoFiA:
    # Could consider allowing a user specified range in z.
    cubeDim = hdu_orig[0].data.shape
    Xc = source['x']
    Yc = source['y']
    Xmin = source['x_min']
    Ymin = source['y_min']
    Xmax = source['x_max']
    Ymax = source['y_max']
    cPixXNew = int(Xc)
    cPixYNew = int(Yc)
    maxX = 2 * max(abs(cPixXNew - Xmin), abs(cPixXNew - Xmax))
    maxY = 2 * max(abs(cPixYNew - Ymin), abs(cPixYNew - Ymax))
    XminNew = cPixXNew - maxX
    if XminNew < 0: XminNew = 0
    YminNew = cPixYNew - maxY
    if YminNew < 0: YminNew = 0
    XmaxNew = cPixXNew + maxX
    if XmaxNew > cubeDim[x_dim] - 1: XmaxNew = cubeDim[x_dim] - 1
    YmaxNew = cPixYNew + maxY
    if YmaxNew > cubeDim[y_dim] - 1: YmaxNew = cubeDim[y_dim] - 1

    if len(cubeDim) == 4:
        subcube = hdu_orig[0].data[0, :, int(YminNew):int(YmaxNew) + 1, int(XminNew):int(XmaxNew) + 1]
    elif len(cubeDim) == 3:
        subcube = hdu_orig[0].data[:, int(YminNew):int(YmaxNew) + 1, int(XminNew):int(XmaxNew) + 1]
    else:
        print("WARNING: Original cube does not have 3-4 dimensions.")
        subcube = None

    hdu_orig.close()

    return subcube


def create_pv(source, filename, opt_view=6*u.arcmin, min_axis=False):
    """

    :param source: source object
    :type source: Astropy table
    :param filename: name of FITS file
    :type filename: str
    :param opt_view: requested size of the image for regriding
    :type opt_view: quantity
    :param min_axis: flag for extracting major or minor axis
    :type min_axis: boolean
    :return: position-velocity slice of the mask cube
    :rtype: FITS HDU
    """

    pos_angle = source['kin_pa']
    if min_axis == True:
        pos_angle += 90.
    slice = PathFromCenter(center=SkyCoord(ra=source['pos_x'], dec=source['pos_y'], unit='deg'),
                           length=opt_view, angle=pos_angle*u.deg, width=6*u.arcsec)
    mask = fits.open(filename)
    try:
        mask_pv = extract_pv_slice(mask[0].data, slice, wcs=WCS(mask[0].header, fix=True, translate_units='shd'))
    except ValueError:
        print('\tWARNING: pvextractor is complaining about non-square pixels, try with assert_square = False')
        try:
            mask_pv = extract_pv_slice(mask[0].data, slice, wcs=WCS(mask[0].header, fix=True, translate_units='shd'),
                                       assert_square=False)
        except:
            print('\tERROR: Cannot extract pv slice of mask. Try upgrading to latest version of pvextractor (v>=0.4) from github:\n'
                  '\t\t"python3 -m pip install git+https://github.com/radio-astro-tools/pvextractor"')
            mask_pv = None
    mask.close()

    return mask_pv


def line_lookup(spec_line):
    """Return rest frequency and object to convert to optical velocities for requested line.
    https://www.narrabri.atnf.csiro.au/observing/spectral.html

    :param spec_line:
    :type spec_line:
    :return:
    :rtype:
    """

    rad_opt = 'Optical'
    if (spec_line == '') or (spec_line == 'HI'):
        spec_line == 'HI'
        restfreq_line = 1420405751.77 * u.Hz
        convention = u.doppler_optical(restfreq_line)
    elif spec_line == 'CO':
        restfreq_line = 115.27120180 * u.GHz
        convention = u.doppler_optical(restfreq_line)
    elif spec_line == 'OH':
        restfreq_line = 1.6673590 * u.GHz
        convention = u.doppler_optical(restfreq_line)
    else:
        print("ERROR: Unrecognized spectral line.  Try 'HI', 'CO', or 'OH'.")
        exit()

    return {'name': spec_line, 'restfreq': restfreq_line, 'convention':convention, 'rad_opt':rad_opt}


def plot_labels(source, ax, default_beam, x_color='k'):
    """Plot labels on spatial plots depending on the coordinate frame.

    :param source: source object
    :type source: Astropy table
    :param ax: matplotlib axes instance
    :type ax: axes object
    :param default_beam: whether the synthesized beam is known from data/user or not
    :type default_beam: bool
    :param x_color: color of galaxy position marker
    :type x_color: str
    :return:
    """

    if 'l' in source.colnames:
        x_coord, y_coord = 'glon', 'glat'
        # x_label, y_label = 'Galactic Longitude [deg]', 'Galactic Latitude [deg]'
        x_label, y_label = r'$\it{{l}}$ [deg]', r'$\it{{b}}$ [deg]'
    else:
        x_coord, y_coord = 'ra', 'dec'
        x_label, y_label = 'RA (ICRS)', 'Dec (ICRS)'

    if source['id'] != 0:
        ax.scatter(source['pos_x'], source['pos_y'], marker='x', c=x_color, linewidth=0.75,
                transform=ax.get_transform('world'))
    ax.set_title(source['name'], fontsize=24)
    ax.tick_params(axis='both', which='major', labelsize=22)
    ax.coords[x_coord].set_axislabel(x_label, fontsize=22)
    ax.coords[y_coord].set_axislabel(y_label, fontsize=22)
    if default_beam:
        ax.scatter(0.92, 0.9, marker='x', c='red', s=500, linewidth=5, transform=ax.transAxes, zorder=99)
        ax.plot([0.1, 0.9], [0.05, 0.05], c='red', linewidth=3, transform=ax.transAxes, zorder=100)
        ax.text(0.5, 0.5, 'Not calculated with correct beam', transform=ax.transAxes, fontsize=40, color='gray',
                alpha=0.5, ha='center', va='center', rotation=30, zorder=101)

    return


def make_hist_arr(xx=None, yy=None, yy_err=None):
    """Create arrays for plotting spectra as with square channel-like response.

    :param x: x-axis parameter
    :type x: array
    :param y: y-axis parameter
    :type y: array
    :param y_err: y-axis error
    :type y_err: array
    :return:
    """

    i = 0
    new_x, new_y, new_y_error = [], [], []
    delta_xx = xx[i] - xx[i+1]
    for x, y, y_err in zip(xx, yy, yy_err):
        new_x.append(x + delta_xx / 2)
        new_x.append(x)
        new_x.append(x - delta_xx / 2)
        new_y.append(y)
        new_y.append(y)
        new_y.append(y)
        new_y_error.append(0)
        new_y_error.append(y_err)
        new_y_error.append(0)
        i += 0
        if x != xx[-1]:
            delta_xx = xx[i] - xx[i+1]

    return new_x, new_y, new_y_error


def make_header(source, opt_view=6*u.arcmin):
    """Return a dummy header when an ancillary image can't be retrieved.

    :param source: source object
    :type source: Astropy table
    :param opt_view: requested size of the image for regriding
    :type opt_view: quantity
    :return:
    :rtype: FITS HDU
    """

    npix = 16
    hdu = fits.ImageHDU()
    hdu.data = np.ones([npix, npix])
    hdu.header['CTYPE1']  = 'RA---SIN'
    hdu.header['CRPIX1'] = npix / 2 + 1
    hdu.header['CRVAL1'] = source['pos_x']
    hdu.header['CDELT1'] = -1 * opt_view[0].to(u.deg).value / npix
    hdu.header['CTYPE2']  = 'DEC--SIN'
    hdu.header['CRPIX2'] = npix / 2 + 1
    hdu.header['CRVAL2'] = source['pos_y']
    hdu.header['CDELT2'] = opt_view[0].to(u.deg).value / npix

    return hdu.header


def make_source(catalog, fits_name):
    """Return a dummy source when a summary image is requested.

    :param catalog: source catalog
    :type catalog: Astropy table
    :param fits_name: name of the FITS file
    :type fits_name: str
    :return:
    :rtype: Astropy table
    """

    new_source = catalog[0]
    header = fits.getheader(fits_name)
    wcs = WCS(header, fix=True, translate_units='shd')

    # Change the relevant catalog parameters ... prob need to deal with kin_pa and rms at some point.
    new_source['name'] = fits_name.split('/')[-1][:-5]
    new_source['id'] = 0
    new_source['x'], new_source['y'], new_source['z'] = header['NAXIS1']/2, header['NAXIS2']/2, header['NAXIS3']/2
    new_source['x_min'], new_source['x_max'] = int(np.min(catalog['x_min'])), int(np.max(catalog['x_max']))
    new_source['y_min'], new_source['y_max'] = int(np.min(catalog['y_min'])), int(np.max(catalog['y_max']))
    new_source['z_min'], new_source['z_max'] = int(np.min(catalog['z_min'])), int(np.max(catalog['z_max']))
    new_source['rms'] = np.nanmin(catalog['rms'])
    new_source['ra'], new_source['dec'] = wcs.celestial.wcs_pix2world(new_source['x'], new_source['y'], 0)
    new_source['pos_x'], new_source['pos_y'] = wcs.celestial.wcs_pix2world(new_source['x'], new_source['y'], 0)
    if 'freq' in catalog.colnames:
        new_source['freq'] = (np.min(catalog['freq']) + np.max(catalog['freq'])) / 2
    elif 'vrad' in catalog.colnames:
        new_source['v_rad'] = (np.min(catalog['v_rad']) + np.max(catalog['v_rad'])) / 2
    elif 'v_opt' in catalog.colnames:
        new_source['v_opt'] = (np.min(catalog['v_opt']) + np.max(catalog['v_opt'])) / 2
    elif 'v_app' in catalog.colnames:
        new_source['v_app'] = (np.min(catalog['v_app']) + np.max(catalog['v_app'])) / 2

    return new_source<|MERGE_RESOLUTION|>--- conflicted
+++ resolved
@@ -145,11 +145,7 @@
         nhi_labels = r'$N_\mathrm{{HI}}$ = $2^n$ x {0:.1f} x $10^{{ {1:d} }}$ cm$^{{-2}}$ ($n$=0,1,...)'.format(nhi/10**nhi_ofm, nhi_ofm)
     else:
         nhi_label = r'$S_\mathrm{{{0:s}}}$ = {1:.1f} x $10^{{ {2:d} }}$ Jy/bm Hz'.format(line['name'], nhi/10**nhi_ofm, nhi_ofm)
-<<<<<<< HEAD
-        nhi_labels = r'$S_\mathrm{{{:s}}}$ = $2^n$ x {:.1f} x $10^{{ {:d} }}$ Jy/bm Hz ($n$=0,1,...)'.format(line['name'],
-=======
         nhi_labels = r'$S_\mathrm{{{:s}}}$ = $2^n$ x {:.1f}x$10^{{ {:d} }}$ Jy/bm Hz ($n$=0,1...)'.format(line['name'],
->>>>>>> 55b55c75
                                                                                              nhi/10**nhi_ofm, nhi_ofm)
 
     return nhi, nhi_label, nhi_labels
