# from datetime import datetime
import os

from astropy.io import ascii, fits
from astropy import units as u
import matplotlib.pyplot as plt
import numpy as np

<<<<<<< HEAD
from modules.functions import chan2freq, chan2vel, felo2vel
from modules.functions import get_info
from modules.functions import get_subcube

=======
from modules.functions import chan2freq, chan2vel, get_info, get_subcube
>>>>>>> b744285e

HI_restfreq = 1420405751.77 * u.Hz
optical_HI = u.doppler_optical(HI_restfreq)


###################################################################


# Save full spectrum to a txt file:
def get_noise_spec(source, src_basename, cube_params, original=None):

    outfile = src_basename.replace('cubelets', 'figures') + '_{}_specfull.txt'.format(source['id'])

    if not os.path.isfile(outfile):

        if not original:
            print("\tWARNING: Original data cube not provided: making spectrum of subcube with noise.")
            fits_file = src_basename + '_{}_cube.fits'.format(source['id'])
            cube = fits.getdata(fits_file)
            mask = fits.getdata(src_basename + '_{}_mask.fits'.format(source['id']))
            spec_template = ascii.read(src_basename + '_{}_spec.txt'.format(source['id']),
                                       names=['chan', 'col2', 'f_sum', 'n_pix'])
            channels = spec_template['chan']
        else:
            print("\tOriginal data cube provided: making full spectrum image with noise.")
            fits_file = original
            cube = get_subcube(source, original)
            mask = get_subcube(source, original[:-5] + '_mask.fits')
            spec_template = None
            channels = np.asarray(range(cube.shape[0]))

        mask2d = np.sum(mask, axis=0)
        spectrum = np.nansum(cube[:, mask2d != 0], axis=1)
        n_pix = 0 * channels + np.sum(mask2d != 0)

        with open('temp.txt', 'w') as f:
            f.write("# Integrated source spectrum with noise\n")
            f.write("# Creator: SoFiA-image-pipeline.py\n") #%s\n#\n" % sofia_version_full)
            f.write("# \n")
            f.write("# The source spectrum, with noise, is calculated by integrating over\n")
            f.write("# the 2D mask of the source in every channel.  This means every row \n")
            f.write("# has the same number of contributing pixels and the noise is the same\n")
            f.write("# for every point.\n")
            f.write("# \n")

            if 'freq' in source.colnames:
                frequency = spec_template['col2'] if spec_template else chan2freq(channels, fits_file)
                ascii.write([channels, frequency, spectrum, n_pix], 'temp2.txt', format='fixed_width_two_line',
                            names=['chan', 'freq', 'f_sum', 'n_pix'])
            elif 'FELO' in cube_params['spec_axis']:
                velocities = spec_template['col2'] if spec_template else felo2vel(channels, fits_file)
                ascii.write([channels, velocities, spectrum, n_pix], 'temp2.txt', format='fixed_width_two_line',
                            names=['chan', 'velo', 'f_sum', 'n_pix'])
            else:
                velocities = spec_template['col2'] if spec_template else chan2vel(channels, fits_file)
                ascii.write([channels, velocities, spectrum, n_pix], 'temp2.txt', format='fixed_width_two_line',
                            names=['chan', 'velo', 'f_sum', 'n_pix'])
        os.system("cat temp.txt temp2.txt > {}".format(outfile))
        os.system("rm temp.txt temp2.txt")

        return


# Make full spectrum plot:
def make_specfull(source, src_basename, cube_params, suffix='png', full=False):

    outfile = src_basename.replace('cubelets', 'figures') + '_{}_specfull.{}'.format(source['id'], suffix)

    if not os.path.isfile(outfile):

        print("\tMaking HI spectrum plot covering the full frequency range.")
        convention = 'Optical'
        if 'freq' in source.colnames:
            spec = ascii.read(outfile[:-1*len(suffix)] + 'txt')
            optical_velocity = (spec['freq'] * u.Hz).to(u.km / u.s, equivalencies=optical_HI).value
            maskmin = (spec['freq'][spec['chan'] == source['z_min']] * u.Hz).to(u.km / u.s, equivalencies=optical_HI).value
            maskmax = (spec['freq'][spec['chan'] == source['z_max']] * u.Hz).to(u.km / u.s, equivalencies=optical_HI).value
        else:
            if 'vrad' in source.colnames: convention = 'Radio'
            spec = ascii.read(outfile[:-1 * len(suffix)] + 'txt', names=['chan', 'velo', 'f_sum', 'n_pix'])
            optical_velocity = (spec['velo'] * u.m / u.s).to(u.km / u.s).value
            maskmin = (spec['velo'][spec['chan'] == source['z_min']] * u.m / u.s).to(u.km / u.s).value
            maskmax = (spec['velo'][spec['chan'] == source['z_max']] * u.m / u.s).to(u.km / u.s).value

        if full == True:
            fig = plt.figure(figsize=(15, 4))
        else:
            fig = plt.figure(figsize=(8, 4))

        ax_spec = fig.add_subplot(111)
        ax_spec.plot([np.min(optical_velocity) - 10, np.max(optical_velocity) + 10], [0, 0], '--', color='gray')
        ax_spec.errorbar(optical_velocity, spec['f_sum'] / cube_params['pix_per_beam'], elinewidth=0.75,
                         yerr=source['rms'] * np.sqrt(spec['n_pix'] / cube_params['pix_per_beam']), capsize=1)
        ax_spec.set_title(source['name'])
        ax_spec.set_xlim(np.min(optical_velocity) - 5, np.max(optical_velocity) + 5)
        ax_spec.set_ylabel("Integrated Flux [Jy]")
        ax_spec.set_xlabel("{} {} Velocity [km/s]".format(cube_params['spec_sys'].capitalize(), convention))

        spectrumJy = spec["f_sum"] / cube_params['pix_per_beam']

        # Plot limit of SoFiA mask
        ymin, ymax = ax_spec.get_ylim()
        ax_spec.plot([maskmin, maskmin], [0.95*ymin, 0.95*ymax], ':', color='gray')
        ax_spec.plot([maskmax, maskmax], [0.95*ymin, 0.95*ymax], ':', color='gray')

        # Condition from Apertif experience that if the RFI is *really* bad, plot based on strength of HI profile
        if (np.max(spectrumJy) > 2.) | (np.min(spectrumJy) < -1.):
            ax_spec.set_ylim(np.max(spectrumJy[source['z_min']:source['z_max']+1]) * -2,
                             np.max(spectrumJy[source['z_min']:source['z_max']+1]) * 2)

        fig.savefig(outfile, bbox_inches='tight')

    return


# Make SoFiA masked spectrum plot (no noise):
def make_spec(source, src_basename, cube_params, suffix='png'):

    outfile = src_basename.replace('cubelets', 'figures') + '_{}_spec.{}'.format(source['id'], suffix)

    if not os.path.isfile(outfile):

        print("\tMaking HI SoFiA masked spectrum plot.")
        convention = 'Optical'
        if 'freq' in source.colnames:
            spec = ascii.read(src_basename + '_{}_spec.txt'.format(source['id']),
                              names=['chan', 'freq', 'f_sum', 'n_pix'])
            optical_velocity = (spec['freq'] * u.Hz).to(u.km / u.s, equivalencies=optical_HI).value
        else:
            if 'vrad' in source.colnames: convention = 'Radio'
            spec = ascii.read(src_basename + '_{}_spec.txt'.format(source['id']),
                              names=['chan', 'velo', 'f_sum', 'n_pix'])
            optical_velocity = (spec['velo'] * u.m / u.s).to(u.km / u.s).value

        # Get spec units (Jy or Jy/beam) to check whether the division by the beam area has been made
        ll = 0
        while not ('f_sum' in spec.meta['comments'][ll] and 'chan' in spec.meta['comments'][ll] and
                   'n_pix' in spec.meta['comments'][ll]):
            ll += 1
        specunits = (spec.meta['comments'][ll+1].split()[spec.meta['comments'][ll].split().index('f_sum')])

        fig = plt.figure(figsize=(8, 4))
        ax_spec = fig.add_subplot(111)
        ax_spec.plot([np.min(optical_velocity) - 10, np.max(optical_velocity) + 10], [0, 0], '--', color='gray')
        if specunits == 'Jy/beam':
            ax_spec.errorbar(optical_velocity, spec['f_sum'] / cube_params['pix_per_beam'], elinewidth=0.75,
                             yerr=source['rms'] * np.sqrt(spec['n_pix'] / cube_params['pix_per_beam']), capsize=1)
        elif specunits == 'Jy':
            ax_spec.errorbar(optical_velocity, spec['f_sum'], elinewidth=0.75,
                             yerr=source['rms'] * np.sqrt(spec['n_pix'] / cube_params['pix_per_beam']), capsize=1)
        ax_spec.set_title(source['name'])
        ax_spec.set_xlim(np.min(optical_velocity) - 5, np.max(optical_velocity) + 5)
        ax_spec.set_ylabel("Integrated Flux [Jy]")
        ax_spec.set_xlabel("{} {} Velocity [km/s]".format(cube_params['spec_sys'].capitalize(), convention))
        fig.savefig(outfile, bbox_inches='tight')

    return


def main(source, src_basename, original=None, suffix='png', beam=None):

    print("\n\tStart making spectral profiles of the spectral line source {}: {}.".format(source['id'], source['name']))

    # Get beam information from the source cubelet
    cube_params = get_info(src_basename + '_{}_cube.fits'.format(source['id']), beam)

    # Make plot of SoFiA masked spectrum
    make_spec(source, src_basename, cube_params, suffix=suffix)

    # Make text file of spectrum with noise; use full frequency range of original cube if provided:
    # Can be a bit more precise here in the output options/specification.
    outfile = src_basename.replace('cubelets', 'figures') + '_{}_specfull.txt'.format(source['id'])
    if original or (not os.path.isfile(outfile)):
        get_noise_spec(source, src_basename, cube_params, original)

    # Make plot of spectrum with noise
    make_specfull(source, src_basename, cube_params, suffix=suffix, full=False)

    plt.close('all')

    print("\tDone making spectral profiles of the spectral line source {}: {}.".format(source['id'], source['name']))

    return


if __name__ == '__main__':
    pass
    # main(source, src_basename, original=None, suffix='png')<|MERGE_RESOLUTION|>--- conflicted
+++ resolved
@@ -6,14 +6,8 @@
 import matplotlib.pyplot as plt
 import numpy as np
 
-<<<<<<< HEAD
-from modules.functions import chan2freq, chan2vel, felo2vel
-from modules.functions import get_info
-from modules.functions import get_subcube
+from modules.functions import chan2freq, chan2vel, get_info, get_subcube, felo2vel
 
-=======
-from modules.functions import chan2freq, chan2vel, get_info, get_subcube
->>>>>>> b744285e
 
 HI_restfreq = 1420405751.77 * u.Hz
 optical_HI = u.doppler_optical(HI_restfreq)
