# from datetime import datetime
import os

from astropy.io import ascii, fits
from astropy import units as u
import matplotlib.pyplot as plt
import numpy as np

from src.modules.functions import chan2freq, chan2vel, get_info, get_subcube, felo2vel


HI_restfreq = 1420405751.77 * u.Hz
optical_HI = u.doppler_optical(HI_restfreq)


###################################################################


# Save full spectrum to a txt file:
def get_noise_spec(source, src_basename, cube_params, original=None):

    outfile = src_basename.replace('cubelets', 'figures') + '_{}_specfull.txt'.format(source['id'])

    if not os.path.isfile(outfile):

        try:
            if not original:
                print("\tWARNING: Original data cube not provided: making spectrum of subcube with noise.")
                fits_file = src_basename + '_{}_cube.fits'.format(source['id'])
                cube = fits.getdata(fits_file)
                mask = fits.getdata(src_basename + '_{}_mask.fits'.format(source['id']))
                spec_template = ascii.read(src_basename + '_{}_spec.txt'.format(source['id']),
                                           names=['chan', 'col2', 'f_sum', 'n_pix'])
                channels = spec_template['chan']
            else:
                print("\tOriginal data cube provided: making full spectrum image with noise.")
                fits_file = original
                cube = get_subcube(source, original)
                mask = get_subcube(source, original[:-5] + '_mask.fits')
                spec_template = None
                channels = np.asarray(range(cube.shape[0]))
        except:
            print("\tNo cube file provided, so can't generate a *_specfull.txt with noise.")
            return

        mask2d = np.sum(mask, axis=0)
        spectrum = np.nansum(cube[:, mask2d != 0], axis=1)
        n_pix = 0 * channels + np.sum(mask2d != 0)

        with open('temp.txt', 'w') as f:
            f.write("# Integrated source spectrum with noise\n")
            f.write("# Creator: SoFiA-image-pipeline.py\n") #%s\n#\n" % sofia_version_full)
            f.write("# \n")
            f.write("# The source spectrum, with noise, is calculated by integrating over\n")
            f.write("# the 2D mask of the source in every channel.  This means every row \n")
            f.write("# has the same number of contributing pixels and the noise is the same\n")
            f.write("# for every point.\n")
            f.write("# \n")

            if 'freq' in source.colnames:
                frequency = spec_template['col2'] if spec_template else chan2freq(channels, fits_file)
                ascii.write([channels, frequency, spectrum, n_pix], 'temp2.txt', format='fixed_width_two_line',
                            names=['chan', 'freq', 'f_sum', 'n_pix'])
            elif 'FELO' in cube_params['spec_axis']:
                velocities = spec_template['col2'] if spec_template else felo2vel(channels, fits_file)
                ascii.write([channels, velocities, spectrum, n_pix], 'temp2.txt', format='fixed_width_two_line',
                            names=['chan', 'velo', 'f_sum', 'n_pix'])
            else:
                velocities = spec_template['col2'] if spec_template else chan2vel(channels, fits_file)
                ascii.write([channels, velocities, spectrum, n_pix], 'temp2.txt', format='fixed_width_two_line',
                            names=['chan', 'velo', 'f_sum', 'n_pix'])
        os.system("cat temp.txt temp2.txt > {}".format(outfile))
        os.system("rm temp.txt temp2.txt")

        return


# Make full spectrum plot:
def make_specfull(source, src_basename, cube_params, suffix='png', full=False):

    outfile2 = src_basename.replace('cubelets', 'figures') + '_{}_specfull.{}'.format(source['id'], suffix)

    if not os.path.isfile(outfile2):

<<<<<<< HEAD
        print("\tMaking HI spectrum plot covering the full frequency range.")
        convention = 'Optical'
        if 'freq' in source.colnames:
            spec = ascii.read(outfile2[:-1*len(suffix)] + 'txt')
            optical_velocity = (spec['freq'] * u.Hz).to(u.km / u.s, equivalencies=optical_HI).value
            maskmin = (spec['freq'][spec['chan'] == source['z_min']] * u.Hz).to(u.km / u.s,
                                                                                equivalencies=optical_HI).value
            maskmax = (spec['freq'][spec['chan'] == source['z_max']] * u.Hz).to(u.km / u.s,
                                                                                equivalencies=optical_HI).value
        else:
            # Maybe problematic...isn't everything changed to v_col in image_pipeline.py?
            if 'v_rad' in source.colnames:
                convention = 'Radio'
            spec = ascii.read(outfile2[:-1 * len(suffix)] + 'txt', names=['chan', 'velo', 'f_sum', 'n_pix'])
            optical_velocity = (spec['velo'] * u.m / u.s).to(u.km / u.s).value
            maskmin = (spec['velo'][spec['chan'] == source['z_min']] * u.m / u.s).to(u.km / u.s).value
            maskmax = (spec['velo'][spec['chan'] == source['z_max']] * u.m / u.s).to(u.km / u.s).value
=======
        try:
            print("\tMaking HI spectrum plot covering the full frequency range.")
            convention = 'Optical'
            if 'freq' in source.colnames:
                spec = ascii.read(outfile2[:-1*len(suffix)] + 'txt')
                optical_velocity = (spec['freq'] * u.Hz).to(u.km / u.s, equivalencies=optical_HI).value
                maskmin = (spec['freq'][spec['chan'] == source['z_min']] * u.Hz).to(u.km / u.s,
                                                                                    equivalencies=optical_HI).value
                maskmax = (spec['freq'][spec['chan'] == source['z_max']] * u.Hz).to(u.km / u.s,
                                                                                    equivalencies=optical_HI).value
            else:
                # Maybe problematic...isn't everything changed to v_col in image_pipeline.py?
                if 'v_rad' in source.colnames:
                    convention = 'Radio'
                spec = ascii.read(outfile2[:-1 * len(suffix)] + 'txt', names=['chan', 'velo', 'f_sum', 'n_pix'])
                optical_velocity = (spec['velo'] * u.m / u.s).to(u.km / u.s).value
                maskmin = (spec['velo'][spec['chan'] == source['z_min']] * u.m / u.s).to(u.km / u.s).value
                maskmax = (spec['velo'][spec['chan'] == source['z_max']] * u.m / u.s).to(u.km / u.s).value
        except FileNotFoundError:
            print("\tNo existing _specfull.txt file. Perhaps there is no cube to generate one, or need to specify original.")
            fig2, ax2_spec, outfile2 = None, None, None
            return fig2, ax2_spec, outfile2
>>>>>>> 1ddae363

        if full == True:
            fig2 = plt.figure(figsize=(15, 4))
        else:
            fig2 = plt.figure(figsize=(8, 4))

        ax2_spec = fig2.add_subplot(111)
        ax2_spec.plot([np.min(optical_velocity) - 10, np.max(optical_velocity) + 10], [0, 0], '--', color='gray')
        ax2_spec.errorbar(optical_velocity, spec['f_sum'] / cube_params['pix_per_beam'], elinewidth=0.75,
                          yerr=source['rms'] * np.sqrt(spec['n_pix'] / cube_params['pix_per_beam']), capsize=1)
        ax2_spec.set_title(source['name'])
        ax2_spec.set_xlim(np.min(optical_velocity) - 5, np.max(optical_velocity) + 5)
        ax2_spec.set_ylabel("Integrated Flux [Jy]")
        ax2_spec.set_xlabel("{} {} Velocity [km/s]".format(cube_params['spec_sys'].capitalize(), convention))

        spectrumJy = spec["f_sum"] / cube_params['pix_per_beam']
        galspec_max = np.nanmax(spectrumJy[np.where(spec['chan'] == source['z_min'])[0][0]:
                                           np.where(spec['chan'] == source['z_max'])[0][0]+1])
        # Minimum within mask could be positive or negative, but to consider values around 0.
        galspec_min = -1 * np.abs(np.nanmin(spectrumJy[np.where(spec['chan'] == source['z_min'])[0][0]:
                                                       np.where(spec['chan'] == source['z_max'])[0][0]+1])).value

        # Plot limit of SoFiA mask
        ymin, ymax = ax2_spec.get_ylim()
        ax2_spec.plot([maskmin, maskmin], [0.95*ymin, 0.95*ymax], ':', color='gray')
        ax2_spec.plot([maskmax, maskmax], [0.95*ymin, 0.95*ymax], ':', color='gray')

        # Condition from Apertif experience that if the RFI is *really* bad, plot based on strength of HI profile
        ax_margin_percent = 0.15
        if (ymax > 2.*galspec_max) | (ymin < np.nanmin([2.*galspec_min, -5.*np.nanstd(spectrumJy).value])):
            print("\tWARNING: Suspect there is a lot of noise in the full spectrum?  Trying to adjust"
                  " y-axis to source.")
            ax_margin = (1 + ax_margin_percent) * np.array(galspec_max, np.nanmin([galspec_min,
                                                                                   -5*np.nanstd(spectrumJy).value]))
            ax2_spec.set_ylim(ax_margin)

    else:
        fig2, ax2_spec, outfile2 = None, None, None

    return fig2, ax2_spec, outfile2


# Make SoFiA masked spectrum plot (no noise):
def make_spec(source, src_basename, cube_params, suffix='png'):

    outfile1 = src_basename.replace('cubelets', 'figures') + '_{}_spec.{}'.format(source['id'], suffix)

    if not os.path.isfile(outfile1):

<<<<<<< HEAD
        print("\tMaking HI SoFiA masked spectrum plot.")
        convention = 'Optical'
        if 'freq' in source.colnames:
            spec = ascii.read(src_basename + '_{}_spec.txt'.format(source['id']),
                              names=['chan', 'freq', 'f_sum', 'n_pix'])
            optical_velocity = (spec['freq'] * u.Hz).to(u.km / u.s, equivalencies=optical_HI).value
        else:
            # Maybe problematic...isn't everything changed to v_col in image_pipeline.py?
            if 'v_rad' in source.colnames:
                convention = 'Radio'
            spec = ascii.read(src_basename + '_{}_spec.txt'.format(source['id']),
                              names=['chan', 'velo', 'f_sum', 'n_pix'])
            optical_velocity = (spec['velo'] * u.m / u.s).to(u.km / u.s).value
=======
        try:
            print("\tMaking HI SoFiA masked spectrum plot.")
            convention = 'Optical'
            if 'freq' in source.colnames:
                spec = ascii.read(src_basename + '_{}_spec.txt'.format(source['id']),
                                  names=['chan', 'freq', 'f_sum', 'n_pix'])
                optical_velocity = (spec['freq'] * u.Hz).to(u.km / u.s, equivalencies=optical_HI).value
            else:
                # Maybe problematic...isn't everything changed to v_col in image_pipeline.py?
                if 'v_rad' in source.colnames:
                    convention = 'Radio'
                spec = ascii.read(src_basename + '_{}_spec.txt'.format(source['id']),
                                  names=['chan', 'velo', 'f_sum', 'n_pix'])
                optical_velocity = (spec['velo'] * u.m / u.s).to(u.km / u.s).value
        except FileNotFoundError:
            print("\tNo *_spec.txt file.  Perhaps you ran SoFiA without generating moments?")
            fig1, ax1_spec, outfile1 = None, None, None
            return fig1, ax1_spec, outfile1
>>>>>>> 1ddae363

        # Get spec units (Jy or Jy/beam) to check whether the division by the beam area has been made
        ll = 0
        while not ('f_sum' in spec.meta['comments'][ll] and 'chan' in spec.meta['comments'][ll] and
                   'n_pix' in spec.meta['comments'][ll]):
            ll += 1
        specunits = (spec.meta['comments'][ll+1].split()[spec.meta['comments'][ll].split().index('f_sum')])

        fig1 = plt.figure(figsize=(8, 4))
        ax1_spec = fig1.add_subplot(111)
        ax1_spec.plot([np.min(optical_velocity) - 10, np.max(optical_velocity) + 10], [0, 0], '--', color='gray')
        if specunits == 'Jy/beam':
            ax1_spec.errorbar(optical_velocity, spec['f_sum'] / cube_params['pix_per_beam'], elinewidth=0.75,
                              yerr=source['rms'] * np.sqrt(spec['n_pix'] / cube_params['pix_per_beam']), capsize=1)
        elif specunits == 'Jy':
            ax1_spec.errorbar(optical_velocity, spec['f_sum'], elinewidth=0.75,
                              yerr=source['rms'] * np.sqrt(spec['n_pix'] / cube_params['pix_per_beam']), capsize=1)
        ax1_spec.set_title(source['name'])
        ax1_spec.set_xlim(np.min(optical_velocity) - 5, np.max(optical_velocity) + 5)
        ax1_spec.set_ylabel("Integrated Flux [Jy]")
        ax1_spec.set_xlabel("{} {} Velocity [km/s]".format(cube_params['spec_sys'].capitalize(), convention))

    else:
        fig1, ax1_spec, outfile1 = None, None, None

    return fig1, ax1_spec, outfile1


def main(source, src_basename, original=None, suffix='png', beam=None):

    print("\tStart making spectral profiles")

    # Get beam information from the source cubelet
    try:
        cube_params = get_info(src_basename + '_{}_cube.fits'.format(source['id']), beam)
    except FileNotFoundError:
        try:
            cube_params = get_info(src_basename + '_{}_mom0.fits'.format(source['id']), beam)
        except FileNotFoundError:
            print("\tERROR: No cubelet or mom0 to match source {}."
                  " Can't determine coordinate system to plot spectrum.\n".format(source['id']))
            return

    # Make plot of SoFiA masked spectrum
    fig1, ax1_spec, outfile1 = make_spec(source, src_basename, cube_params, suffix=suffix)

    # Make text file of spectrum with noise; use full frequency range of original cube if provided:
    # Can be a bit more precise here in the output options/specification.
    outfile = src_basename.replace('cubelets', 'figures') + '_{}_specfull.txt'.format(source['id'])
    if original or (not os.path.isfile(outfile)):
        get_noise_spec(source, src_basename, cube_params, original)

    # Make plot of spectrum with noise
    fig2, ax2_spec, outfile2 = make_specfull(source, src_basename, cube_params, suffix=suffix, full=False)

    if outfile1 and outfile2:
        ymin = min([ax1_spec.get_ylim()[0], ax2_spec.get_ylim()[0]])
        ymax = max([ax1_spec.get_ylim()[1], ax2_spec.get_ylim()[1]])
        ax1_spec.set_ylim([ymin, ymax])
        ax2_spec.set_ylim([ymin, ymax])
    if outfile1:
        fig1.savefig(outfile1, bbox_inches='tight')
    if outfile2:
        fig2.savefig(outfile2, bbox_inches='tight')
    plt.close('all')

    print("\tDone making spectral profiles of the spectral line source {}: {}.".format(source['id'], source['name']))

    return


if __name__ == '__main__':
    pass
    # main(source, src_basename, original=None, suffix='png')<|MERGE_RESOLUTION|>--- conflicted
+++ resolved
@@ -82,25 +82,6 @@
 
     if not os.path.isfile(outfile2):
 
-<<<<<<< HEAD
-        print("\tMaking HI spectrum plot covering the full frequency range.")
-        convention = 'Optical'
-        if 'freq' in source.colnames:
-            spec = ascii.read(outfile2[:-1*len(suffix)] + 'txt')
-            optical_velocity = (spec['freq'] * u.Hz).to(u.km / u.s, equivalencies=optical_HI).value
-            maskmin = (spec['freq'][spec['chan'] == source['z_min']] * u.Hz).to(u.km / u.s,
-                                                                                equivalencies=optical_HI).value
-            maskmax = (spec['freq'][spec['chan'] == source['z_max']] * u.Hz).to(u.km / u.s,
-                                                                                equivalencies=optical_HI).value
-        else:
-            # Maybe problematic...isn't everything changed to v_col in image_pipeline.py?
-            if 'v_rad' in source.colnames:
-                convention = 'Radio'
-            spec = ascii.read(outfile2[:-1 * len(suffix)] + 'txt', names=['chan', 'velo', 'f_sum', 'n_pix'])
-            optical_velocity = (spec['velo'] * u.m / u.s).to(u.km / u.s).value
-            maskmin = (spec['velo'][spec['chan'] == source['z_min']] * u.m / u.s).to(u.km / u.s).value
-            maskmax = (spec['velo'][spec['chan'] == source['z_max']] * u.m / u.s).to(u.km / u.s).value
-=======
         try:
             print("\tMaking HI spectrum plot covering the full frequency range.")
             convention = 'Optical'
@@ -123,7 +104,6 @@
             print("\tNo existing _specfull.txt file. Perhaps there is no cube to generate one, or need to specify original.")
             fig2, ax2_spec, outfile2 = None, None, None
             return fig2, ax2_spec, outfile2
->>>>>>> 1ddae363
 
         if full == True:
             fig2 = plt.figure(figsize=(15, 4))
@@ -173,21 +153,6 @@
 
     if not os.path.isfile(outfile1):
 
-<<<<<<< HEAD
-        print("\tMaking HI SoFiA masked spectrum plot.")
-        convention = 'Optical'
-        if 'freq' in source.colnames:
-            spec = ascii.read(src_basename + '_{}_spec.txt'.format(source['id']),
-                              names=['chan', 'freq', 'f_sum', 'n_pix'])
-            optical_velocity = (spec['freq'] * u.Hz).to(u.km / u.s, equivalencies=optical_HI).value
-        else:
-            # Maybe problematic...isn't everything changed to v_col in image_pipeline.py?
-            if 'v_rad' in source.colnames:
-                convention = 'Radio'
-            spec = ascii.read(src_basename + '_{}_spec.txt'.format(source['id']),
-                              names=['chan', 'velo', 'f_sum', 'n_pix'])
-            optical_velocity = (spec['velo'] * u.m / u.s).to(u.km / u.s).value
-=======
         try:
             print("\tMaking HI SoFiA masked spectrum plot.")
             convention = 'Optical'
@@ -206,7 +171,6 @@
             print("\tNo *_spec.txt file.  Perhaps you ran SoFiA without generating moments?")
             fig1, ax1_spec, outfile1 = None, None, None
             return fig1, ax1_spec, outfile1
->>>>>>> 1ddae363
 
         # Get spec units (Jy or Jy/beam) to check whether the division by the beam area has been made
         ll = 0
