--- conflicted
+++ resolved
@@ -364,16 +364,13 @@
             ax1b_spec.ticklabel_format(style='plain', useOffset=False)
             ax1b_spec.tick_params(labelsize=16, length=5, width=1.8)
             ax1b_spec.xaxis.set_major_locator(plt.MaxNLocator(7))
-<<<<<<< HEAD
         # Plot limit of SoFiA mask
         if 'z_w50' in source.colnames:
             ymin, ymax = ax1_spec.get_ylim()
             ax1_spec.plot([w50_min_vel, w50_min_vel], [0.95*ymin, 0.95*ymax], ':', color='red')
             ax1_spec.plot([w50_max_vel, w50_max_vel], [0.95*ymin, 0.95*ymax], ':', color='red')
-=======
         ymin, ymax = ax1_spec.get_ylim()
         ax1_spec.plot([v_sys, v_sys], np.array([-0.05, 0.05])*(ymax-ymin), color='gray')
->>>>>>> 8bb638a8
     else:
         print('\t{} already exists. Will not overwrite.'.format(outfile1))
         fig1, ax1_spec, outfile1 = None, None, None
